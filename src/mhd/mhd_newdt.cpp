//========================================================================================
// AthenaXXX astrophysical plasma code
// Copyright(C) 2020 James M. Stone <jmstone@ias.edu> and the Athena code team
// Licensed under the 3-clause BSD License (the "LICENSE")
//========================================================================================
//! \file mhd_newdt.cpp
//! \brief function to compute MHD timestep across all MeshBlock(s) in a MeshBlockPack

#include <math.h>

#include <limits>
#include <iostream>

#include "athena.hpp"
#include "mesh/mesh.hpp"
#include "driver/driver.hpp"
#include "eos/eos.hpp"
#include "mhd.hpp"
<<<<<<< HEAD
#include "srcterms/srcterms.hpp"
=======
#include "diffusion/conduction.hpp"
>>>>>>> 8fd4a517

namespace mhd {

//----------------------------------------------------------------------------------------
// \!fn void MHD::NewTimeStep()
// \brief calculate the minimum timestep within a MeshBlockPack for MHD problems

TaskStatus MHD::NewTimeStep(Driver *pdriver, int stage) {
  if (stage != (pdriver->nexp_stages)) {
    return TaskStatus::complete; // only execute last stage
  }

  auto &indcs = pmy_pack->pmesh->mb_indcs;
  int is = indcs.is, nx1 = indcs.nx1;
  int js = indcs.js, nx2 = indcs.nx2;
  int ks = indcs.ks, nx3 = indcs.nx3;

  Real dt1 = std::numeric_limits<float>::max();
  Real dt2 = std::numeric_limits<float>::max();
  Real dt3 = std::numeric_limits<float>::max();

  // capture class variables for kernel
  auto &w0_ = w0;
  auto &eos = pmy_pack->pmhd->peos->eos_data;
  auto &mbsize = pmy_pack->pmb->mb_size;
  auto &is_special_relativistic_ = pmy_pack->pcoord->is_special_relativistic;
  auto &is_general_relativistic_ = pmy_pack->pcoord->is_general_relativistic;
  const int nmkji = (pmy_pack->nmb_thispack)*nx3*nx2*nx1;
  const int nkji = nx3*nx2*nx1;
  const int nji  = nx2*nx1;

  if (pdriver->time_evolution == TimeEvolution::kinematic) {
    // find smallest (dx/v) in each direction for advection problems
    Kokkos::parallel_reduce("MHDNudt1",Kokkos::RangePolicy<>(DevExeSpace(), 0, nmkji),
    KOKKOS_LAMBDA(const int &idx, Real &min_dt1, Real &min_dt2, Real &min_dt3) {
      // compute m,k,j,i indices of thread and call function
      int m = (idx)/nkji;
      int k = (idx - m*nkji)/nji;
      int j = (idx - m*nkji - k*nji)/nx1;
      int i = (idx - m*nkji - k*nji - j*nx1) + is;
      k += ks;
      j += js;

      min_dt1 = fmin((mbsize.d_view(m).dx1/fabs(w0_(m,IVX,k,j,i))), min_dt1);
      min_dt2 = fmin((mbsize.d_view(m).dx2/fabs(w0_(m,IVY,k,j,i))), min_dt2);
      min_dt3 = fmin((mbsize.d_view(m).dx3/fabs(w0_(m,IVZ,k,j,i))), min_dt3);
    }, Kokkos::Min<Real>(dt1), Kokkos::Min<Real>(dt2),Kokkos::Min<Real>(dt3));
  } else {
    // find smallest dx/(v +/- Cf) in each direction for mhd problems
    auto &bcc0_ = bcc0;

    Kokkos::parallel_reduce("MHDNudt2",Kokkos::RangePolicy<>(DevExeSpace(), 0, nmkji),
    KOKKOS_LAMBDA(const int &idx, Real &min_dt1, Real &min_dt2, Real &min_dt3) {
      // compute m,k,j,i indices of thread and call function
      int m = (idx)/nkji;
      int k = (idx - m*nkji)/nji;
      int j = (idx - m*nkji - k*nji)/nx1;
      int i = (idx - m*nkji - k*nji - j*nx1) + is;
      k += ks;
      j += js;
      Real max_dv1 = 0.0, max_dv2 = 0.0, max_dv3 = 0.0;

      // timestep in GR MHD
      if (is_general_relativistic_) {
        max_dv1 = 1.0;
        max_dv2 = 1.0;
        max_dv3 = 1.0;
      // timestep in SR MHD
      } else if (is_special_relativistic_) {
        Real &wd = w0_(m,IDN,k,j,i);
        Real &ux = w0_(m,IVX,k,j,i);
        Real &uy = w0_(m,IVY,k,j,i);
        Real &uz = w0_(m,IVZ,k,j,i);
        Real &bcc1 = bcc0_(m,IBX,k,j,i);
        Real &bcc2 = bcc0_(m,IBY,k,j,i);
        Real &bcc3 = bcc0_(m,IBZ,k,j,i);

        Real v2 = SQR(ux) + SQR(uy) + SQR(uz);
        Real lor = sqrt(1.0 + v2);
        // FIXME ERM: Ideal fluid for now
        Real p = eos.IdealGasPressure(w0_(m,IEN,k,j,i));
        // Calculate 4-magnetic field in left state
        Real b_0 = bcc1*ux + bcc2*uy + bcc3*uz;
        Real b_1 = (bcc1 + b_0 * ux) / lor;
        Real b_2 = (bcc2 + b_0 * uy) / lor;
        Real b_3 = (bcc3 + b_0 * uz) / lor;
        Real b_sq = -SQR(b_0) + SQR(b_1) + SQR(b_2) + SQR(b_3);

        Real lm, lp;
        eos.IdealSRMHDFastSpeeds(wd, p, ux, lor, b_sq, lp, lm);
        max_dv1 = fmax(fabs(lm), lp);

        eos.IdealSRMHDFastSpeeds(wd, p, uy, lor, b_sq, lp, lm);
        max_dv2 = fmax(fabs(lm), lp);

        eos.IdealSRMHDFastSpeeds(wd, p, uz, lor, b_sq, lp, lm);
        max_dv3 = fmax(fabs(lm), lp);
      // timestep in Newtonian MHD
      } else {
        Real &w_d = w0_(m,IDN,k,j,i);
        Real &w_bx = bcc0_(m,IBX,k,j,i);
        Real &w_by = bcc0_(m,IBY,k,j,i);
        Real &w_bz = bcc0_(m,IBZ,k,j,i);
        Real cf;
        Real p = eos.IdealGasPressure(w0_(m,IEN,k,j,i));
        if (eos.is_ideal) {
          cf = eos.IdealMHDFastSpeed(w_d, p, w_bx, w_by, w_bz);
        } else {
          cf = eos.IdealMHDFastSpeed(w_d, w_bx, w_by, w_bz);
        }
        max_dv1 = fabs(w0_(m,IVX,k,j,i)) + cf;

        if (eos.is_ideal) {
          cf = eos.IdealMHDFastSpeed(w_d, p, w_by, w_bz, w_bx);
        } else {
          cf = eos.IdealMHDFastSpeed(w_d, w_by, w_bz, w_bx);
        }
        max_dv2 = fabs(w0_(m,IVY,k,j,i)) + cf;

        if (eos.is_ideal) {
          cf = eos.IdealMHDFastSpeed(w_d, p, w_bz, w_bx, w_by);
        } else {
          cf = eos.IdealMHDFastSpeed(w_d, w_bz, w_bx, w_by);
        }
        max_dv3 = fabs(w0_(m,IVZ,k,j,i)) + cf;
      }

      min_dt1 = fmin((mbsize.d_view(m).dx1/max_dv1), min_dt1);
      min_dt2 = fmin((mbsize.d_view(m).dx2/max_dv2), min_dt2);
      min_dt3 = fmin((mbsize.d_view(m).dx3/max_dv3), min_dt3);
    }, Kokkos::Min<Real>(dt1), Kokkos::Min<Real>(dt2),Kokkos::Min<Real>(dt3));
  }

  // compute minimum of dt1/dt2/dt3 for 1D/2D/3D problems
  dtnew = dt1;
  if (pmy_pack->pmesh->multi_d) { dtnew = std::min(dtnew, dt2); }
  if (pmy_pack->pmesh->three_d) { dtnew = std::min(dtnew, dt3); }

<<<<<<< HEAD
  // compute source terms timestep
  if (psrc->source_terms_enabled) {
    psrc->NewTimeStep(w0, peos->eos_data);
=======
  // compute timestep for diffusion
  if (pcond != nullptr) {
    pcond->NewTimeStep(w0, peos->eos_data);
>>>>>>> 8fd4a517
  }

  return TaskStatus::complete;
}
} // namespace mhd<|MERGE_RESOLUTION|>--- conflicted
+++ resolved
@@ -16,11 +16,8 @@
 #include "driver/driver.hpp"
 #include "eos/eos.hpp"
 #include "mhd.hpp"
-<<<<<<< HEAD
+#include "diffusion/conduction.hpp"
 #include "srcterms/srcterms.hpp"
-=======
-#include "diffusion/conduction.hpp"
->>>>>>> 8fd4a517
 
 namespace mhd {
 
@@ -159,15 +156,13 @@
   if (pmy_pack->pmesh->multi_d) { dtnew = std::min(dtnew, dt2); }
   if (pmy_pack->pmesh->three_d) { dtnew = std::min(dtnew, dt3); }
 
-<<<<<<< HEAD
+  // compute timestep for diffusion
+  if (pcond != nullptr) {
+    pcond->NewTimeStep(w0, peos->eos_data);
+  }
   // compute source terms timestep
   if (psrc->source_terms_enabled) {
     psrc->NewTimeStep(w0, peos->eos_data);
-=======
-  // compute timestep for diffusion
-  if (pcond != nullptr) {
-    pcond->NewTimeStep(w0, peos->eos_data);
->>>>>>> 8fd4a517
   }
 
   return TaskStatus::complete;
