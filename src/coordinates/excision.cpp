//========================================================================================
// AthenaXXX astrophysical plasma code
// Copyright(C) 2020 James M. Stone <jmstone@ias.edu> and the Athena code team
// Licensed under the 3-clause BSD License (the "LICENSE")
//========================================================================================
//! \file excision.cpp
//! \brief sets boolean masks for horizon excision

#include <float.h>

#include "athena.hpp"
#include "mesh/mesh.hpp"
#include "coordinates.hpp"
#include "cell_locations.hpp"

// inlined spherical Kerr-Schild r evaluated at CKS x1, x2, x3
KOKKOS_INLINE_FUNCTION
Real KSRX(const Real x1, const Real x2, const Real x3, const Real a) {
  Real rad = sqrt(SQR(x1) + SQR(x2) + SQR(x3));
  return sqrt((SQR(rad)-SQR(a)+sqrt(SQR(SQR(rad)-SQR(a))+4.0*SQR(a)*SQR(x3)))/2.0);
}

//----------------------------------------------------------------------------------------
//! \fn void Coordinates::SetExcisionMasks()
//  \brief Sets boolean masks for the excision radius in CKS

void Coordinates::SetExcisionMasks() {
  // capture variables for kernel
  auto &indcs = pmy_pack->pmesh->mb_indcs;
  int is = indcs.is; int js = indcs.js; int ks = indcs.ks;
  int &ng = indcs.ng;
  int n1 = indcs.nx1 + 2*ng;
  int n2 = (indcs.nx2 > 1)? (indcs.nx2 + 2*ng) : 1;
  int n3 = (indcs.nx3 > 1)? (indcs.nx3 + 2*ng) : 1;
  int nmb1 = pmy_pack->nmb_thispack - 1;

  auto &size = pmy_pack->pmb->mb_size;
  auto &spin = coord_data.bh_spin;
  Real a2 = spin*spin;

  auto &cc_mask_ = cc_mask;
  auto &fc_mask_ = fc_mask;

  bool is_radiation_enabled_ = coord_data.excise_rad;
  auto &cc_rad_mask_ = cc_rad_mask;

  // NOTE(@pdmullen):
  // cc_mask: if r_ks evaluated at *this cell-center* is <= 1, mask the cell.
  // cc_rad_mask: if r_ks evaluated at *this cell-center* is <= r_h, mask the cell.
  // fc_mask: if r_ks evaluated at *this face-center* is <=1, or if *any other
  // portion of grid cells sharing this face* is <=1, mask the cell (added complexity
  // here as two neighboring cells share a face)
  par_for("set_masks", DevExeSpace(), 0, nmb1, 0, (n3-1), 0, (n2-1), 0, (n1-1),
  KOKKOS_LAMBDA(const int m, const int k, const int j, const int i) {
    // Extract grid cell positions
    Real x1, x2, x3;
    // NOTE(@pdmullen):
    // In some instances, calls to x? will access coordinate information for which
    // there is *no corresponding logical counterpart*, however, the
    // LeftEdgeX/CellCenterX functions can handle "out-of-range" queries.
    Real &x1min = size.d_view(m).x1min;
    Real &x1max = size.d_view(m).x1max;
    Real &x2min = size.d_view(m).x2min;
    Real &x2max = size.d_view(m).x2max;
    Real &x3min = size.d_view(m).x3min;
    Real &x3max = size.d_view(m).x3max;

    Real x1v   = CellCenterX(i  -is, indcs.nx1, x1min, x1max);
    Real x1vm1 = CellCenterX(i-1-is, indcs.nx1, x1min, x1max);
    Real x1vp1 = CellCenterX(i+1-is, indcs.nx1, x1min, x1max);
    Real x1f   = LeftEdgeX  (i  -is, indcs.nx1, x1min, x1max);
    Real x1fm1 = LeftEdgeX  (i-1-is, indcs.nx1, x1min, x1max);
    Real x1fp1 = LeftEdgeX  (i+1-is, indcs.nx1, x1min, x1max);
    Real x1fp2 = LeftEdgeX  (i+2-is, indcs.nx1, x1min, x1max);

    Real x2v   = CellCenterX(j  -js, indcs.nx2, x2min, x2max);
    Real x2vm1 = CellCenterX(j-1-js, indcs.nx2, x2min, x2max);
    Real x2vp1 = CellCenterX(j+1-js, indcs.nx2, x2min, x2max);
    Real x2f   = LeftEdgeX  (j  -js, indcs.nx2, x2min, x2max);
    Real x2fm1 = LeftEdgeX  (j-1-js, indcs.nx2, x2min, x2max);
    Real x2fp1 = LeftEdgeX  (j+1-js, indcs.nx2, x2min, x2max);
    Real x2fp2 = LeftEdgeX  (j+2-js, indcs.nx2, x2min, x2max);

    Real x3v   = CellCenterX(k  -ks, indcs.nx3, x3min, x3max);
    Real x3vm1 = CellCenterX(k-1-ks, indcs.nx3, x3min, x3max);
    Real x3vp1 = CellCenterX(k+1-ks, indcs.nx3, x3min, x3max);
    Real x3f   = LeftEdgeX  (k  -ks, indcs.nx3, x3min, x3max);
    Real x3fm1 = LeftEdgeX  (k-1-ks, indcs.nx3, x3min, x3max);
    Real x3fp1 = LeftEdgeX  (k+1-ks, indcs.nx3, x3min, x3max);
    Real x3fp2 = LeftEdgeX  (k+2-ks, indcs.nx3, x3min, x3max);

    // Set cc_masks
    x1 = x1v;
    x2 = x2v;
    x3 = x3v;
    cc_mask_(m,k,j,i) = (KSRX(x1,x2,x3,spin) <= 1.0) ? true : false;
    if (is_radiation_enabled_) {
<<<<<<< HEAD
      Real r_out_ergo = 1.0 + sqrt(1.0 - SQR(spin)*SQR(x3)/SQR(KSRX(x1,x2,x3,spin)));
=======
      // cc_rad_mask_(m,k,j,i) = (KSRX(x1,x2,x3,spin) <= 1.0+sqrt(1.-a2)) ? true : false;
      Real r_out_ergo = 1.0 + sqrt(1.0 - a2*SQR(x3)/SQR(KSRX(x1,x2,x3,spin)));
>>>>>>> 72c325ac
      cc_rad_mask_(m,k,j,i) = (KSRX(x1,x2,x3,spin) <= r_out_ergo) ? true : false;
    }

    // Set fc_mask.x1f
    x1 = x1v;
    x1 = (fabs(x1) < fabs(x1vm1)) ? x1 : x1vm1;
    x1 = (fabs(x1) < fabs(x1f))   ? x1 : x1f;
    x1 = (fabs(x1) < fabs(x1fm1)) ? x1 : x1fm1;
    x1 = (fabs(x1) < fabs(x1fp1)) ? x1 : x1fp1;
    x2 = x2v;
    x2 = (fabs(x2) < fabs(x2f))   ? x2 : x2f;
    x2 = (fabs(x2) < fabs(x2fp1)) ? x2 : x2fp1;
    x3 = x3v;
    x3 = (fabs(x3) < fabs(x3f))   ? x3 : x3f;
    x3 = (fabs(x3) < fabs(x3fp1)) ? x3 : x3fp1;
    fc_mask_.x1f(m,k,j,i) = (KSRX(x1,x2,x3,spin) <= 1.0+sqrt(1.-a2)) ? true : false;
    if (i==(n1-1)) {
      x1 = x1vp1;
      x1 = (fabs(x1) < fabs(x1v))   ? x1 : x1v;
      x1 = (fabs(x1) < fabs(x1fp1)) ? x1 : x1fp1;
      x1 = (fabs(x1) < fabs(x1f))   ? x1 : x1f;
      x1 = (fabs(x1) < fabs(x1fp2)) ? x1 : x1fp2;
      fc_mask_.x1f(m,k,j,i+1) = (KSRX(x1,x2,x3,spin) <= 1.0+sqrt(1.-a2)) ? true : false;
    }

    // Set fc_mask.x2f
    x1 = x1v;
    x1 = (fabs(x1) < fabs(x1f))   ? x1 : x1f;
    x1 = (fabs(x1) < fabs(x1fp1)) ? x1 : x1fp1;
    x2 = x2v;
    x2 = (fabs(x2) < fabs(x2vm1)) ? x2 : x2vm1;
    x2 = (fabs(x2) < fabs(x2f))   ? x2 : x2f;
    x2 = (fabs(x2) < fabs(x2fm1)) ? x2 : x2fm1;
    x2 = (fabs(x2) < fabs(x2fp1)) ? x2 : x2fp1;
    x3 = x3v;
    x3 = (fabs(x3) < fabs(x3f))   ? x3 : x3f;
    x3 = (fabs(x3) < fabs(x3fp1)) ? x3 : x3fp1;
    fc_mask_.x2f(m,k,j,i) = (KSRX(x1,x2,x3,spin) <= 1.0+sqrt(1.-a2)) ? true : false;
    if (j==(n2-1)) {
      x2 = x2vp1;
      x2 = (fabs(x2) < fabs(x2v))   ? x2 : x2v;
      x2 = (fabs(x2) < fabs(x2fp1)) ? x2 : x2fp1;
      x2 = (fabs(x2) < fabs(x2f))   ? x2 : x2f;
      x2 = (fabs(x2) < fabs(x2fp2)) ? x2 : x2fp2;
      fc_mask_.x2f(m,k,j+1,i) = (KSRX(x1,x2,x3,spin) <= 1.0+sqrt(1.-a2)) ? true : false;
    }

    // Set fc_mask.x3f
    x1 = x1v;
    x1 = (fabs(x1) < fabs(x1f))   ? x1 : x1f;
    x1 = (fabs(x1) < fabs(x1fp1)) ? x1 : x1fp1;
    x2 = x2v;
    x2 = (fabs(x2) < fabs(x2f))   ? x2 : x2f;
    x2 = (fabs(x2) < fabs(x2fp1)) ? x2 : x2fp1;
    x3 = x3v;
    x3 = (fabs(x3) < fabs(x3vm1)) ? x3 : x3vm1;
    x3 = (fabs(x3) < fabs(x3f))   ? x3 : x3f;
    x3 = (fabs(x3) < fabs(x3fm1)) ? x3 : x3fm1;
    x3 = (fabs(x3) < fabs(x3fp1)) ? x3 : x3fp1;
    fc_mask_.x3f(m,k,j,i) = (KSRX(x1,x2,x3,spin) <= 1.0+sqrt(1.-a2)) ? true : false;
    if (k==(n3-1)) {
      x3 = x3vp1;
      x3 = (fabs(x3) < fabs(x3v))   ? x3 : x3v;
      x3 = (fabs(x3) < fabs(x3fp1)) ? x3 : x3fp1;
      x3 = (fabs(x3) < fabs(x3f))   ? x3 : x3f;
      x3 = (fabs(x3) < fabs(x3fp2)) ? x3 : x3fp2;
      fc_mask_.x3f(m,k+1,j,i) = (KSRX(x1,x2,x3,spin) <= 1.0+sqrt(1.-a2)) ? true : false;
    }
  });

  return;
}<|MERGE_RESOLUTION|>--- conflicted
+++ resolved
@@ -95,12 +95,7 @@
     x3 = x3v;
     cc_mask_(m,k,j,i) = (KSRX(x1,x2,x3,spin) <= 1.0) ? true : false;
     if (is_radiation_enabled_) {
-<<<<<<< HEAD
       Real r_out_ergo = 1.0 + sqrt(1.0 - SQR(spin)*SQR(x3)/SQR(KSRX(x1,x2,x3,spin)));
-=======
-      // cc_rad_mask_(m,k,j,i) = (KSRX(x1,x2,x3,spin) <= 1.0+sqrt(1.-a2)) ? true : false;
-      Real r_out_ergo = 1.0 + sqrt(1.0 - a2*SQR(x3)/SQR(KSRX(x1,x2,x3,spin)));
->>>>>>> 72c325ac
       cc_rad_mask_(m,k,j,i) = (KSRX(x1,x2,x3,spin) <= r_out_ergo) ? true : false;
     }
 
