--- conflicted
+++ resolved
@@ -26,14 +26,9 @@
         eos/ideal_mhd.cpp
         eos/isothermal_hyd.cpp
         eos/isothermal_mhd.cpp
-<<<<<<< HEAD
-        eos/adiabatic_srhyd.cpp
-        eos/adiabatic_grhyd.cpp
-	eos/3Dtabulated_srhyd.cpp
-=======
         eos/ideal_srhyd.cpp
         eos/ideal_grhyd.cpp
->>>>>>> e8167600
+	eos/3Dtabulated_srhyd.cpp
 
         hydro/hydro.cpp
         hydro/hydro_fluxes.cpp
