//========================================================================================
// Athena++ astrophysical MHD code
// Copyright(C) 2014 James M. Stone <jmstone@princeton.edu> and other code contributors
// Licensed under the 3-clause BSD License, see LICENSE file for details
//========================================================================================
//! \file meshblock_pack.cpp
//  \brief implementation of constructor and functions in MeshBlockPack class

#include <cstdlib>
#include <iostream>

#include "athena.hpp"
#include "parameter_input.hpp"
#include "mesh.hpp"
#include "driver/driver.hpp"
#include "hydro/hydro.hpp"
#include "mhd/mhd.hpp"
#include "ion-neutral/ion_neutral.hpp"
#include "diffusion/viscosity.hpp"
#include "diffusion/resistivity.hpp"
#include "radiation/radiation.hpp"
#include "srcterms/turb_driver.hpp"
#include "units/units.hpp"
#include "meshblock_pack.hpp"

//----------------------------------------------------------------------------------------
// MeshBlockPack constructor:

MeshBlockPack::MeshBlockPack(Mesh *pm, int igids, int igide) :
  pmesh(pm),
  gids(igids),
  gide(igide),
  nmb_thispack(igide - igids + 1) {
}

//----------------------------------------------------------------------------------------
// MeshBlock constructor for restarts

//----------------------------------------------------------------------------------------
// MeshBlock destructor

MeshBlockPack::~MeshBlockPack() {
  delete pmb;
  delete pcoord;
  if (phydro != nullptr) {delete phydro;}
  if (pmhd   != nullptr) {delete pmhd;}
  if (prad   != nullptr) {delete prad;}
  if (pturb  != nullptr) {delete pturb;}
  if (punit  != nullptr) {delete punit;}
  if (prad   != nullptr) {delete prad;}
}

//----------------------------------------------------------------------------------------
// \fn MeshBlockPack::AddMeshBlocksAndCoordinates()

void MeshBlockPack::AddMeshBlocksAndCoordinates(ParameterInput *pin, RegionIndcs indcs) {
  pmb = new MeshBlock(this, gids, nmb_thispack);
  pcoord = new Coordinates(pin, this);
  if (pcoord->is_general_relativistic) {
    if (pcoord->coord_data.bh_excise) {
      pcoord->SetExcisionMasks();
    }
  }
}

//----------------------------------------------------------------------------------------
// \fn MeshBlockPack::AddPhysics()
// \brief construct physics modules and tasks lists in this MeshBlockPack, based on which
// <blocks> are present in the input file.  Called from main().

void MeshBlockPack::AddPhysics(ParameterInput *pin) {
  int nphysics = 0;
  TaskID none(0);

  // (1) HYDRODYNAMICS
  // Create Hydro physics module.  Create TaskLists only for single-fluid hydro
  // (Note TaskLists stored in MeshBlockPack)
  if (pin->DoesBlockExist("hydro")) {
    phydro = new hydro::Hydro(this, pin);
    nphysics++;
    if (!(pin->DoesBlockExist("mhd")) && !(pin->DoesBlockExist("radiation"))) {
      phydro->AssembleHydroTasks(start_tl, run_tl, end_tl);
    }
  } else {
    phydro = nullptr;
  }

  // (2) MHD
  // Create MHD physics module.  Create TaskLists only for single-fluid MHD
  if (pin->DoesBlockExist("mhd")) {
    pmhd = new mhd::MHD(this, pin);
    nphysics++;
    if (!(pin->DoesBlockExist("hydro")) && !(pin->DoesBlockExist("radiation"))) {
      pmhd->AssembleMHDTasks(start_tl, run_tl, end_tl);
    }
  } else {
    pmhd = nullptr;
  }

  // (3) ION_NEUTRAL (two-fluid) MHD
  // Create Ion-Neutral physics module and TaskLists. Error if <hydro> and <mhd> are not
  // both defined as well.
  if (pin->DoesBlockExist("ion-neutral")) {
    pionn = new ion_neutral::IonNeutral(this, pin);   // construct new MHD object
    if (pin->DoesBlockExist("hydro") && pin->DoesBlockExist("mhd")) {
      pionn->AssembleIonNeutralTasks(start_tl, run_tl, end_tl);
      nphysics++;
    } else {
      std::cout << "### FATAL ERROR in " << __FILE__ << " at line " << __LINE__
                << std::endl << "<ion-neutral> block detected in input file, but either"
                << " <hydro> or <mhd> block missing" << std::endl;
      std::exit(EXIT_FAILURE);
    }
  } else {
    // Error if both <hydro> and <mhd> defined, but not <ion-neutral>
    if (pin->DoesBlockExist("hydro") && pin->DoesBlockExist("mhd")) {
      std::cout << "### FATAL ERROR in " << __FILE__ << " at line " << __LINE__
                << std::endl << "Both <hydro> and <mhd> blocks detected in input file, "
                << "but <ion-neutral> block missing" << std::endl;
      std::exit(EXIT_FAILURE);
    }
    pionn = nullptr;
  }

  // (4) RADIATION
  // Create radiation physics module.  Create tasklist.
  if (pin->DoesBlockExist("radiation")) {
    prad = new radiation::Radiation(this, pin);
    nphysics++;
    prad->AssembleRadiationTasks(start_tl, run_tl, end_tl);
  } else {
    prad = nullptr;
  }

  // (5) TURBULENCE DRIVER
  // This is a special module to drive turbulence in hydro, MHD, or both. Cannot be
  // included as a source term since it requires evolving force array via O-U process.
  // Instead, TurbulenceDriver object is stored in MeshBlockPack and tasks for evolving
  // force and adding force to fluid are included in operator_split and stage_run
  // task lists respectively.
  if (pin->DoesBlockExist("turb_driving")) {
    pturb = new TurbulenceDriver(this, pin);
    pturb->IncludeInitializeModesTask(operator_split_tl, none);
    pturb->IncludeAddForcingTask(run_tl, none);
  } else {
    pturb = nullptr;
  }

<<<<<<< HEAD
  // (6) Units
=======
  // (6) UNITS
>>>>>>> 72c325ac
  // Default units are cgs units
  if (pin->DoesBlockExist("units")) {
    punit = new units::Units(pin);
  } else {
    punit = nullptr;
  }

  // Check that at least ONE is requested and initialized.
  // Error if there are no physics blocks in the input file.
  if (nphysics == 0) {
    std::cout << "### FATAL ERROR in " << __FILE__ << " at line " << __LINE__ << std::endl
        << "At least one physics module must be specified in input file." << std::endl;
    std::exit(EXIT_FAILURE);
  }

  return;
}<|MERGE_RESOLUTION|>--- conflicted
+++ resolved
@@ -146,11 +146,7 @@
     pturb = nullptr;
   }
 
-<<<<<<< HEAD
   // (6) Units
-=======
-  // (6) UNITS
->>>>>>> 72c325ac
   // Default units are cgs units
   if (pin->DoesBlockExist("units")) {
     punit = new units::Units(pin);
