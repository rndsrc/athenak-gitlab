--- conflicted
+++ resolved
@@ -66,11 +66,8 @@
   Kokkos::realloc(sendlist, static_cast<int>(0.1*npart));
   par_for("part_update",DevExeSpace(),0,(npart-1), KOKKOS_LAMBDA(const int p) {
     int m = pi(PGID,p) - gids;
-<<<<<<< HEAD
-
-=======
+
     int mylevel = mblev.d_view(m);
->>>>>>> 9971d5a8
     Real x1 = pr(IPX,p);
     Real x2 = pr(IPY,p);
     Real x3 = pr(IPZ,p);
