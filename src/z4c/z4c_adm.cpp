--- conflicted
+++ resolved
@@ -375,30 +375,13 @@
     //
     // Hamiltonian constraint
     //
-<<<<<<< HEAD
-    par_for_inner(member, is, ie, [&](const int i) {
-      con.H(m,k,j,i) = R(i) + SQR(K(i)) - KK(i) - 16*M_PI * tmunu.E(m,k,j,i);
-    });
-    member.team_barrier();
-
-    // Momentum constraint (contravariant)
-    //
-    M_u.ZeroClear();
-    member.team_barrier();
-    for(int a = 0; a < 3; ++a)
-    for(int b = 0; b < 3; ++b) {
-      par_for_inner(member, is, ie, [&](const int i) {
-        M_u(a,i) -= 8*M_PI * g_uu(a,b,i) * tmunu.S_d(m,b,k,j,i);
-      });
-=======
-    con.H(m,k,j,i) = R + SQR(K) - KK;// - 16*M_PI * mat.rho(k,j,i);
+    con.H(m,k,j,i) = R + SQR(K) - KK - 16*M_PI * tmunu.E(m,k,j,i);
 
     // Momentum constraint (contravariant)
     //
     for(int a = 0; a < 3; ++a) {
       M_u(a) = 0.0;
       for(int b = 0; b < 3; ++b)
->>>>>>> ebc593be
       for(int c = 0; c < 3; ++c) {
         M_u(a) += g_uu(a,b) * DK_udd(c,b,c);
         M_u(a) -= g_uu(b,c) * DK_udd(a,b,c);
@@ -406,9 +389,11 @@
     }
 
     // Momentum constraint (covariant)
-    for(int a = 0; a < 3; ++a)
-    for(int b = 0; b < 3; ++b) {
-      con.M_d(m,a,k,j,i) += adm.g_dd(m,a,b,k,j,i) * M_u(b);
+    for(int a = 0; a < 3; ++a) {
+      for(int b = 0; b < 3; ++b) {
+        con.M_d(m,a,k,j,i) += adm.g_dd(m,a,b,k,j,i) * M_u(b);
+      }
+      con.M_d(m,a,k,j,i) -= 8.*M_PI * tmunu.S_d(m,a,k,j,i);
     }
 
     // Momentum constraint (norm squared)
