#ifndef Z4C_Z4C_HPP_
#define Z4C_Z4C_HPP_
//========================================================================================
// AthenaXXX astrophysical plasma code
// Copyright(C) 2020 James M. Stone <jmstone@ias.edu> and the Athena code team
// Licensed under the 3-clause BSD License (the "LICENSE")
//========================================================================================
//! \file z4c.hpp
//! \brief definitions for Z4c class

#include <map>
#include <memory>    // make_unique, unique_ptr
#include <string>
#include <vector>
#include "athena.hpp"
#include "utils/finite_diff.hpp"
#include "parameter_input.hpp"
#include "tasklist/task_list.hpp"
#include "bvals/bvals.hpp"
#include "athena_tensor.hpp"
#include "geodesic-grid/geodesic_grid.hpp"
#include "geodesic-grid/spherical_grid.hpp"

// forward declarations
class Coordinates;
class Driver;

//----------------------------------------------------------------------------------------
//! \struct Z4cTaskIDs
//  \brief container to hold TaskIDs of all z4c tasks

struct Z4cTaskIDs {
  TaskID irecv;
  TaskID irecvweyl;
  TaskID copyu;
  TaskID crhs;
  TaskID sombc;
  TaskID expl;
  TaskID sendu;
  TaskID recvu;
  TaskID newdt;
  TaskID bcs;
  TaskID prol;
  TaskID algc;
  TaskID z4tad;
  TaskID admc;
  TaskID csend;
  TaskID crecv;
  TaskID restu;
  TaskID ptrck;
  TaskID ahfind;
  TaskID weyl_scalar;
<<<<<<< HEAD
  TaskID waveform;
  TaskID dg_ddd;
=======
  TaskID wave_extr;
  TaskID weyl_rest;
  TaskID weyl_send;
  TaskID weyl_prol;
  TaskID weyl_recv;
  TaskID csendweyl;
  TaskID crecvweyl;
>>>>>>> ccaf7ffd
};

namespace z4c {
class Z4c_AMR;

// Shift needed for derivatives
//----------------------------------------------------------------------------------------
//! \class Z4c

class Z4c {
 public:
  Z4c(MeshBlockPack *ppack, ParameterInput *pin);
  ~Z4c();

  // Indices of evolved variables
  enum {
    I_Z4C_CHI,
    I_Z4C_GXX, I_Z4C_GXY, I_Z4C_GXZ, I_Z4C_GYY, I_Z4C_GYZ, I_Z4C_GZZ,
    I_Z4C_KHAT,
    I_Z4C_AXX, I_Z4C_AXY, I_Z4C_AXZ, I_Z4C_AYY, I_Z4C_AYZ, I_Z4C_AZZ,
    I_Z4C_GAMX, I_Z4C_GAMY, I_Z4C_GAMZ,
    I_Z4C_THETA,
    I_Z4C_ALPHA,
    I_Z4C_BETAX, I_Z4C_BETAY, I_Z4C_BETAZ,
    I_Z4C_BX, I_Z4C_BY, I_Z4C_BZ,
    nz4c
  };
  // Names of Z4c variables
  static char const * const Z4c_names[nz4c];
  // Indices of Constraint variables
  enum {
    I_CON_C,
    I_CON_H,
    I_CON_M,
    I_CON_Z,
    I_CON_MX, I_CON_MY, I_CON_MZ,
    ncon,
  };
  // Names of costraint variables
  static char const * const Constraint_names[ncon];
  // Indices of matter fields
  enum {
    I_MAT_RHO,
    I_MAT_SX, I_MAT_SY, I_MAT_SZ,
    I_MAT_SXX, I_MAT_SXY, I_MAT_SXZ, I_MAT_SYY, I_MAT_SYZ, I_MAT_SZZ,
    nmat
  };
  // Names of matter variables
  static char const * const Matter_names[nmat];

  // data
  // flags to denote relativistic dynamics
  DvceArray5D<Real> u_con;     // constraints fields
  DvceArray5D<Real> u_mat;
  DvceArray5D<Real> u0;        // z4c solution
  DvceArray5D<Real> u1;        // z4c solution at intermediate timestep
  DvceArray5D<Real> u_rhs;     // z4c rhs storage
  DvceArray5D<Real> coarse_u0; // coarse representation of z4c solution
  DvceArray5D<Real> u_weyl; // weyl scalars
<<<<<<< HEAD
  DvceArray5D<Real> u_dg; // derivative of metric for horizon finder and adm quantities
=======
  DvceArray5D<Real> coarse_u_weyl; // coarse representation of weyl scalars
>>>>>>> ccaf7ffd

  // puncture location
  Real ppos[3] = {0.,0.,0.}; // later on initiate from input file
#if TWO_PUNCTURES
  // second puncture location
  Real ppos2[3] = {0.,0.,0.}; // later on initiate from input file
#endif
  struct ADM_vars {
    AthenaTensor<Real, TensorSymm::NONE, 3, 0> psi4;
    AthenaTensor<Real, TensorSymm::SYM2, 3, 2> g_dd;
    AthenaTensor<Real, TensorSymm::SYM2, 3, 2> vK_dd;
  };
  ADM_vars adm;

  struct ADMhost_vars {
    AthenaHostTensor<Real, TensorSymm::NONE, 3, 0> psi4;
    AthenaHostTensor<Real, TensorSymm::SYM2, 3, 2> g_dd;
    AthenaHostTensor<Real, TensorSymm::SYM2, 3, 2> vK_dd;
  };

  struct Wave_Extr_vars {
    AthenaTensor<Real, TensorSymm::NONE, 3, 0> rpsi4;
    AthenaTensor<Real, TensorSymm::NONE, 3, 0> ipsi4;
  };
  Wave_Extr_vars weyl;

  struct Z4c_vars {
    AthenaTensor<Real, TensorSymm::NONE, 3, 0> chi;     // conf. factor
    AthenaTensor<Real, TensorSymm::NONE, 3, 0> vKhat;   // trace extr. curvature
    AthenaTensor<Real, TensorSymm::NONE, 3, 0> vTheta;  // Theta var in Z4c
    AthenaTensor<Real, TensorSymm::NONE, 3, 0> alpha;   // lapse
    AthenaTensor<Real, TensorSymm::NONE, 3, 1> vGam_u;  // Gamma functions (BSSN)
    AthenaTensor<Real, TensorSymm::NONE, 3, 1> beta_u;  // shift
    AthenaTensor<Real, TensorSymm::NONE, 3, 1> vB_u;  // shift advective derivative
    AthenaTensor<Real, TensorSymm::SYM2, 3, 2> g_dd;    // conf. 3-metric
    AthenaTensor<Real, TensorSymm::SYM2, 3, 2> vA_dd;   // conf. traceless extr. curvature
  };
  Z4c_vars z4c;
  Z4c_vars rhs;

  // aliases for the constraints
  struct Constraint_vars {
    AthenaTensor<Real, TensorSymm::NONE, 3, 0> C;         // Z constraint monitor
    AthenaTensor<Real, TensorSymm::NONE, 3, 0> H;         // hamiltonian constraint
    AthenaTensor<Real, TensorSymm::NONE, 3, 0> M;         // norm squared of M_d
    AthenaTensor<Real, TensorSymm::NONE, 3, 0> Z;         // Z constraint violation
    AthenaTensor<Real, TensorSymm::NONE, 3, 1> M_d;       // momentum constraint
  };
  Constraint_vars con;

  // aliases for the matter variables
  struct Matter_vars {
    AthenaTensor<Real, TensorSymm::NONE, 3, 0> rho;       // matter energy density
    AthenaTensor<Real, TensorSymm::NONE, 3, 1> vS_d;       // matter momentum density
    AthenaTensor<Real, TensorSymm::SYM2, 3, 2> vS_dd;      // matter stress tensor
  };
  Matter_vars mat;

  AthenaTensor<Real, TensorSymm::SYM2, 3, 3> dg_ddd; // derivative of spatial metric

  struct Options {
    Real chi_psi_power;   // chi = psi^N, N = chi_psi_power
    // puncture's floor value for chi, use max(chi, chi_div_floor)
    // in non-differentiated chi
    Real chi_div_floor;
    Real diss;            // amount of numerical dissipation
    Real eps_floor;       // a small number O(10^-12)
    // Constraint damping parameters
    Real damp_kappa1;
    Real damp_kappa2;
    // Gauge conditions for the lapse
    Real lapse_oplog;
    Real lapse_harmonicf;
    Real lapse_harmonic;
    Real lapse_advect;
    // Gauge condition for the shift
    Real shift_ggamma;
    Real shift_alpha2ggamma;
    Real shift_hh;
    Real shift_advect;
    Real shift_eta;
    // Gauge condition for shift derivative
    Real vB_eta;

    // first order shift or second order shift as in Marronetti et al.
    bool first_order_shift;

    // shock avoiding lapse as in Albubierre 1997
    bool shock_avoid_lapse;

    // Boundary extrapolation order
    int extrap_order;

    // Running with Apparent Horizon Finder or not
    bool ahfind;
  };
  Options opt;
  Real diss;              // Dissipation parameter

  // Boundary communication buffers and functions for u
  MeshBoundaryValuesCC *pbval_u;

  // Boundary communication buffers for the weyl scalar
  MeshBoundaryValuesCC *pbval_weyl;

  // following only used for time-evolving flow
  Real dtnew;
  // container to hold names of TaskIDs
  Z4cTaskIDs id;

  // geodesic grid for wave extr
  std::vector<std::unique_ptr<SphericalGrid>> spherical_grids;
  // array storing waveform at each radii
  HostArray3D<Real> psi_out;
  Real waveform_dt;
  Real last_output_time;
  int nrad; // number of radii to perform wave extraction

  // functions
  void AssembleZ4cTasks(std::map<std::string, std::shared_ptr<TaskList>> tl);
  TaskStatus InitRecv(Driver *d, int stage);
  TaskStatus ClearRecv(Driver *d, int stage);
  TaskStatus ClearSend(Driver *d, int stage);
  TaskStatus InitRecvWeyl(Driver *d, int stage);
  TaskStatus ClearRecvWeyl(Driver *d, int stage);
  TaskStatus ClearSendWeyl(Driver *d, int stage);
  TaskStatus CopyU(Driver *d, int stage);
  TaskStatus SendU(Driver *d, int stage);
  TaskStatus RecvU(Driver *d, int stage);
  TaskStatus SendWeyl(Driver *d, int stage);
  TaskStatus RecvWeyl(Driver *d, int stage);
  TaskStatus Prolongate(Driver *pdrive, int stage);
  TaskStatus ProlongateWeyl(Driver *pdrive, int stage);
  TaskStatus ExpRKUpdate(Driver *d, int stage);
  TaskStatus NewTimeStep(Driver *d, int stage);
  TaskStatus ApplyPhysicalBCs(Driver *d, int stage);
  TaskStatus EnforceAlgConstr(Driver *d, int stage);

  TaskStatus Z4cToADM_(Driver *d, int stage);
  TaskStatus ADMConstraints_(Driver *d, int stage);
  TaskStatus CalculateDg(Driver *d, int stage);
  TaskStatus Z4cBoundaryRHS(Driver *d, int stage);
  TaskStatus RestrictU(Driver *d, int stage);
  TaskStatus RestrictWeyl(Driver *d, int stage);
  TaskStatus PunctureTracker(Driver *d, int stage);
<<<<<<< HEAD
  TaskStatus FindAH(Driver *d, int stage);
  TaskStatus CalcWeylScalar_(Driver *d, int stage);
  TaskStatus CalcWaveForm_(Driver *d, int stage);
=======
  TaskStatus CalcWeylScalar(Driver *d, int stage);
  TaskStatus CalcWaveForm(Driver *d, int stage);
>>>>>>> ccaf7ffd

  template <int NGHOST>
  TaskStatus CalcRHS(Driver *d, int stage);
  template <int NGHOST>
  void ADMToZ4c(MeshBlockPack *pmbp, ParameterInput *pin);
  void GaugePreCollapsedLapse(MeshBlockPack *pmbp, ParameterInput *pin);
  void Z4cToADM(MeshBlockPack *pmbp);
  template <int NGHOST>
  void ADMConstraints(MeshBlockPack *pmbp);
  template <int NGHOST>
  void Z4cWeyl(MeshBlockPack *pmbp);
  void WaveExtr(MeshBlockPack *pmbp);
  void AlgConstr(MeshBlockPack *pmbp);
  template <int NGHOST>
  void MetricPartial(MeshBlockPack *pmbp);
  // amr criteria
  Z4c_AMR *pz4c_amr{nullptr};

 private:
  MeshBlockPack* pmy_pack;  // ptr to MeshBlockPack containing this Z4c
};



} // namespace z4c
#endif //Z4C_Z4C_HPP_<|MERGE_RESOLUTION|>--- conflicted
+++ resolved
@@ -50,10 +50,8 @@
   TaskID ptrck;
   TaskID ahfind;
   TaskID weyl_scalar;
-<<<<<<< HEAD
   TaskID waveform;
   TaskID dg_ddd;
-=======
   TaskID wave_extr;
   TaskID weyl_rest;
   TaskID weyl_send;
@@ -61,7 +59,6 @@
   TaskID weyl_recv;
   TaskID csendweyl;
   TaskID crecvweyl;
->>>>>>> ccaf7ffd
 };
 
 namespace z4c {
@@ -121,11 +118,7 @@
   DvceArray5D<Real> u_rhs;     // z4c rhs storage
   DvceArray5D<Real> coarse_u0; // coarse representation of z4c solution
   DvceArray5D<Real> u_weyl; // weyl scalars
-<<<<<<< HEAD
   DvceArray5D<Real> u_dg; // derivative of metric for horizon finder and adm quantities
-=======
-  DvceArray5D<Real> coarse_u_weyl; // coarse representation of weyl scalars
->>>>>>> ccaf7ffd
 
   // puncture location
   Real ppos[3] = {0.,0.,0.}; // later on initiate from input file
@@ -271,14 +264,9 @@
   TaskStatus RestrictU(Driver *d, int stage);
   TaskStatus RestrictWeyl(Driver *d, int stage);
   TaskStatus PunctureTracker(Driver *d, int stage);
-<<<<<<< HEAD
   TaskStatus FindAH(Driver *d, int stage);
   TaskStatus CalcWeylScalar_(Driver *d, int stage);
   TaskStatus CalcWaveForm_(Driver *d, int stage);
-=======
-  TaskStatus CalcWeylScalar(Driver *d, int stage);
-  TaskStatus CalcWaveForm(Driver *d, int stage);
->>>>>>> ccaf7ffd
 
   template <int NGHOST>
   TaskStatus CalcRHS(Driver *d, int stage);
