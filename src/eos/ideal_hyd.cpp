//========================================================================================
// AthenaXXX astrophysical plasma code
// Copyright(C) 2020 James M. Stone <jmstone@ias.edu> and the Athena code team
// Licensed under the 3-clause BSD License (the "LICENSE")
//========================================================================================
//! \file ideal_hyd.cpp
//! \brief derived class that implements ideal gas EOS in nonrelativistic hydro

#include "athena.hpp"
#include "hydro/hydro.hpp"
#include "eos/eos.hpp"
#include "eos/ideal_c2p_hyd.hpp"

//----------------------------------------------------------------------------------------
// ctor: also calls EOS base class constructor

IdealHydro::IdealHydro(MeshBlockPack *pp, ParameterInput *pin) :
    EquationOfState("hydro", pp, pin) {
  eos_data.is_ideal = true;
  eos_data.gamma = pin->GetReal("hydro","gamma");
  eos_data.iso_cs = 0.0;
  eos_data.use_e = true;  // ideal gas EOS always uses internal energy
  eos_data.use_t = false;
}

//----------------------------------------------------------------------------------------
//! \fn void ConsToPrim()
//! \brief Converts conserved into primitive variables. Operates over range of cells given
//! in argument list. Number of times floors used stored into event counters.

void IdealHydro::ConsToPrim(DvceArray5D<Real> &cons, DvceArray5D<Real> &prim,
                            const bool only_testfloors,
                            const int il, const int iu, const int jl, const int ju,
                            const int kl, const int ku) {
  int &nhyd  = pmy_pack->phydro->nhydro;
  int &nscal = pmy_pack->phydro->nscalars;
  int &nmb = pmy_pack->nmb_thispack;
  auto &eos = eos_data;
  auto &fofc_ = pmy_pack->phydro->fofc;

  const int ni   = (iu - il + 1);
  const int nji  = (ju - jl + 1)*ni;
  const int nkji = (ku - kl + 1)*nji;
  const int nmkji = nmb*nkji;

  int nfloord_=0, nfloore_=0, nfloort_=0;
  Kokkos::parallel_reduce("hyd_c2p",Kokkos::RangePolicy<>(DevExeSpace(), 0, nmkji),
  KOKKOS_LAMBDA(const int &idx, int &sumd, int &sume, int &sumt) {
    int m = (idx)/nkji;
    int k = (idx - m*nkji)/nji;
    int j = (idx - m*nkji - k*nji)/ni;
    int i = (idx - m*nkji - k*nji - j*ni) + il;
    j += jl;
    k += kl;

    // load single state conserved variables
    HydCons1D u;
    u.d  = cons(m,IDN,k,j,i);
    u.mx = cons(m,IM1,k,j,i);
    u.my = cons(m,IM2,k,j,i);
    u.mz = cons(m,IM3,k,j,i);
    u.e  = cons(m,IEN,k,j,i);

    // call c2p function
    // (inline function in ideal_c2p_hyd.hpp file)
    HydPrim1D w;
    bool dfloor_used=false, efloor_used=false, tfloor_used=false;
    SingleC2P_IdealHyd(u, eos, w, dfloor_used, efloor_used, tfloor_used);

    // set FOFC flag and quit loop if this function called only to check floors
    if (only_testfloors) {
      if (dfloor_used || efloor_used || tfloor_used) {
        fofc_(m,k,j,i) = true;
        sumd++;  // use dfloor as counter for when either is true
      }
    } else {
<<<<<<< HEAD
      if (dfloor_used) {sumd++;}
      if (efloor_used) {sume++;}
      if (tfloor_used) {
        cons(m,IEN,k,j,i) = u.e;
        sumt++;
=======
      // update counter, reset conserved if floor was hit
      if (dfloor_used) {
        cons(m,IDN,k,j,i) = u.d;
        sumd++;
      }
      if (efloor_used) {
        cons(m,IEN,k,j,i) = u.e;
        sume++;
>>>>>>> 2b00f061
      }
      // store primitive state in 3D array
      prim(m,IDN,k,j,i) = w.d;
      prim(m,IVX,k,j,i) = w.vx;
      prim(m,IVY,k,j,i) = w.vy;
      prim(m,IVZ,k,j,i) = w.vz;
      prim(m,IEN,k,j,i) = w.e;
      // convert scalars (if any)
      for (int n=nhyd; n<(nhyd+nscal); ++n) {
        // apply scalar floor
        if (cons(m,n,k,j,i) < 0.0) {
          cons(m,n,k,j,i) = 0.0;
        }
        prim(m,n,k,j,i) = cons(m,n,k,j,i)/u.d;
      }
    }
  }, Kokkos::Sum<int>(nfloord_), Kokkos::Sum<int>(nfloore_), Kokkos::Sum<int>(nfloort_));

  // store appropriate counters
  if (only_testfloors) {
    pmy_pack->pmesh->ecounter.nfofc += nfloord_;
  } else {
    pmy_pack->pmesh->ecounter.neos_dfloor += nfloord_;
    pmy_pack->pmesh->ecounter.neos_efloor += nfloore_;
    pmy_pack->pmesh->ecounter.neos_tfloor += nfloort_;
  }

  return;
}

//----------------------------------------------------------------------------------------
//! \fn void PrimToCons()
//! \brief Converts primitive into conserved variables. Operates over range of cells given
//! in argument list.  Floors never needed.

void IdealHydro::PrimToCons(const DvceArray5D<Real> &prim, DvceArray5D<Real> &cons,
                            const int il, const int iu, const int jl, const int ju,
                            const int kl, const int ku) {
  int &nhyd  = pmy_pack->phydro->nhydro;
  int &nscal = pmy_pack->phydro->nscalars;
  int &nmb = pmy_pack->nmb_thispack;

  par_for("hyd_p2c", DevExeSpace(), 0, (nmb-1), kl, ku, jl, ju, il, iu,
  KOKKOS_LAMBDA(int m, int k, int j, int i) {
    // load single state primitive variables
    HydPrim1D w;
    w.d  = prim(m,IDN,k,j,i);
    w.vx = prim(m,IVX,k,j,i);
    w.vy = prim(m,IVY,k,j,i);
    w.vz = prim(m,IVZ,k,j,i);
    w.e  = prim(m,IEN,k,j,i);

    // call p2c function
    HydCons1D u;
    SingleP2C_IdealHyd(w, u);

    // store conserved state in 3D array
    cons(m,IDN,k,j,i) = u.d;
    cons(m,IM1,k,j,i) = u.mx;
    cons(m,IM2,k,j,i) = u.my;
    cons(m,IM3,k,j,i) = u.mz;
    cons(m,IEN,k,j,i) = u.e;

    // convert scalars (if any)
    for (int n=nhyd; n<(nhyd+nscal); ++n) {
      cons(m,n,k,j,i) = u.d*prim(m,n,k,j,i);
    }
  });

  return;
}<|MERGE_RESOLUTION|>--- conflicted
+++ resolved
@@ -74,13 +74,6 @@
         sumd++;  // use dfloor as counter for when either is true
       }
     } else {
-<<<<<<< HEAD
-      if (dfloor_used) {sumd++;}
-      if (efloor_used) {sume++;}
-      if (tfloor_used) {
-        cons(m,IEN,k,j,i) = u.e;
-        sumt++;
-=======
       // update counter, reset conserved if floor was hit
       if (dfloor_used) {
         cons(m,IDN,k,j,i) = u.d;
@@ -89,7 +82,10 @@
       if (efloor_used) {
         cons(m,IEN,k,j,i) = u.e;
         sume++;
->>>>>>> 2b00f061
+      }
+      if (tfloor_used) {
+        cons(m,IEN,k,j,i) = u.e;
+        sumt++;
       }
       // store primitive state in 3D array
       prim(m,IDN,k,j,i) = w.d;
