--- conflicted
+++ resolved
@@ -33,7 +33,6 @@
   }
 
   KOKKOS_INLINE_FUNCTION
-<<<<<<< HEAD
   void FastMagnetosonicSpeedSR(Real rho_h, Real b2, Real pgas, Real vx, Real gamma_lorentz_sq, Real& plambda_plus, Real& plambda_minus)
     const {
       Real cs2 = gamma * pgas / rho_h;  // (MB 4)
@@ -52,7 +51,7 @@
       plambda_minus = (p1 - tmp) * invden;
     }
 
-=======
+  KOKKOS_INLINE_FUNCTION
   void SoundSpeed_SR(Real rho_h, Real pgas, Real vx, Real gamma_lorentz_sq,
       Real& plambda_plus, Real& plambda_minus) const {
 
@@ -72,7 +71,6 @@
       plambda_plus = (p1 + tmp) * invden;
       plambda_minus = (p1 - tmp) * invden;
 }
->>>>>>> 248ce61e
   // fast magnetosonic speed function for adiabatic EOS 
   KOKKOS_INLINE_FUNCTION
   Real FastMagnetosonicSpeed(Real d, Real p, Real bx, Real by, Real bz) const {
