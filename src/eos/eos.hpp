#ifndef EOS_EOS_HPP_
#define EOS_EOS_HPP_
//========================================================================================
// AthenaXXX astrophysical plasma code
// Copyright(C) 2020 James M. Stone <jmstone@ias.edu> and the Athena code team
// Licensed under the 3-clause BSD License (the "LICENSE")
//========================================================================================
//! \file eos.hpp
//  \brief Contains data and functions that implement conserved->primitive variable
//  conversion for various EOS (e.g. ideal gas, isothermal, etc.), for various fluids
//  (Hydro, MHD, etc.), and for non-relativistic and relativistic flows.

#include <cmath> 

#include "athena.hpp"
#include "mesh/meshblock.hpp"
#include "parameter_input.hpp"

#include "eos_framework/Margherita_EOS.h"

// TEMPORARY FIX EOS_type //

using AthenaEOS = EOS_Polytropic;

//----------------------------------------------------------------------------------------
//! \struct EOSData
//  \brief container for variables associated with EOS, and in-lined wave speed functions
//  Storing everything in a container makes it easier to capture EOS variables and
//  functions in kernels elsewhere in the code.

struct EOS_Data
{
  Real gamma;
  Real iso_cs;
  bool is_ideal;
  Real density_floor, pressure_floor;

  // inlined sound speed function for ideal gas EOS in nonrelativistic hydro 
  KOKKOS_INLINE_FUNCTION
  Real SoundSpeed(Real p, Real d)
  const {
    return std::sqrt(gamma*p/d);
  }

  // inlined fast magnetosonic speed function for ideal gas EOS in nonrelativistic mhd
  KOKKOS_INLINE_FUNCTION
  Real FastMagnetosonicSpeed(Real d, Real p, Real bx, Real by, Real bz)
  const {
    Real asq = gamma*p;
    Real ct2 = by*by + bz*bz;
    Real qsq = bx*bx + ct2 + asq;
    Real tmp = bx*bx + ct2 - asq;
    return std::sqrt(0.5*(qsq + std::sqrt(tmp*tmp + 4.0*asq*ct2))/d);
  }

  // inlined fast magnetosonic speed function for isothermal EOS in nonrelativistic mhd
  KOKKOS_INLINE_FUNCTION
  Real FastMagnetosonicSpeed(Real d, Real bx, Real by, Real bz)
  const {
    Real asq = (iso_cs*iso_cs)*d;
    Real ct2 = by*by + bz*bz;
    Real qsq = bx*bx + ct2 + asq;
    Real tmp = bx*bx + ct2 - asq;
    return std::sqrt(0.5*(qsq + std::sqrt(tmp*tmp + 4.0*asq*ct2))/d);
  }

  // inlined maximal wave speeds function for ideal gas in SR hydro
  // Inputs:
  //   h: enthalpy per unit volume
  //   p: gas pressure
  //   vx: 3-velocity component v^x
  //   lor_sq: Lorentz factor \gamma^2
  // Outputs:
  //   l_p/m: most positive/negative wavespeed
  // References:
  //   Del Zanna & Bucciantini, A&A 390, 1177 (2002)
  //   Mignone & Bodo 2005, MNRAS 364 126 (MB).
  //   Del Zanna et al, A&A 473, 11 (2007) (eq. 76)
  KOKKOS_INLINE_FUNCTION
  void WaveSpeedsSR(Real h, Real p, Real vx, Real lor_sq, Real& l_p, Real& l_m)
  const {
    Real cs2 = gamma * p / h;  // (MB 4)
    Real v2 = 1.0 - 1.0/lor_sq;
    auto const p1 = vx * (1.0 - cs2);
    auto const tmp = sqrt(cs2 * ((1.0-v2*cs2) - p1*vx) / lor_sq);
    auto const invden = 1.0/(1.0 - v2*cs2);

    l_p = (p1 + tmp) * invden;
    l_m = (p1 - tmp) * invden;
  }

<<<<<<< HEAD
  KOKKOS_INLINE_FUNCTION
  void WaveSpeedsSRTable(Real h, Real p, Real vx, Real lor_sq, Real cs2, Real& l_p, Real& l_m)
  const {
    Real v2 = 1.0 - 1.0/lor_sq;
    auto const p1 = vx * (1.0 - cs2);
    auto const tmp = sqrt(cs2 * ((1.0-v2*cs2) - p1*vx) / lor_sq);
    auto const invden = 1.0/(1.0 - v2*cs2);

    l_p = (p1 + tmp) * invden;
    l_m = (p1 - tmp) * invden;
  }

  // inlined maximal wave speeds function for adiabatic GR hydro
=======
  // inlined maximal wave speeds function for ideal gas in GR hydro
>>>>>>> e8167600
  // Inputs:
  //  - h: enthalpy per unit volume
  //  - p: gas pressure
  //  - u0,u1: 4-velocity components u^0, u^1
  //  - g00,g01,g11: metric components g^00, g^01, g^11
  // Outputs:
  //  - l_p/l_m: most positive/negative wavespeed
  // Notes:
  //  - Follows same general procedure as vchar() in phys.c in Harm.
  //  - Variables are named as though 1 is normal direction.
  KOKKOS_INLINE_FUNCTION
  void WaveSpeedsGR(Real h, Real p, Real u0, Real u1, Real g00, Real g01, Real g11,
                     Real& l_p, Real& l_m)
  const {
    // Parameters and constants
    const Real discriminant_tol = -1.0e-10;  // values between this and 0 are considered 0

    // Calculate comoving sound speed
    Real cs_sq = gamma * p / h;

    // Set sound speeds in appropriate coordinates
    Real a = SQR(u0) - (g00 + SQR(u0)) * cs_sq;
    Real b = -2.0 * (u0*u1 - (g01 + u0*u1) * cs_sq);
    Real c = SQR(u1) - (g11 + SQR(u1)) * cs_sq;
    Real d = SQR(b) - 4.0*a*c;
    if (d < 0.0 && d > discriminant_tol) {
      d = 0.0;
    }
    Real d_sqrt = sqrt(d);
    Real root_1 = (-b + d_sqrt) / (2.0*a);
    Real root_2 = (-b - d_sqrt) / (2.0*a);
    if (root_1 > root_2) {
      l_p = root_1;
      l_m = root_2;
    } else {
      l_p = root_2;
      l_m = root_1;
    }
  }

  // inlined maximal fast magnetosonic wave speeds function for ideal gas in GRMHD
  // Inputs:
  //  - h: enthalpy per unit volume
  //  - p: gas pressure
  //  - u0, u1: contravariant components of 4-velocity
  //  - b_sq: b_\mu b^\mu
  //  - g00, g01, g11: contravariant components of metric (-1, 0, 1 in SR)
  // Outputs:
  //  - l_p/l_m: most positive/negative wavespeed
  // Notes:
  //  - Follows same general procedure as vchar() in phys.c in Harm.
  //  - Variables are named as though 1 is normal direction.
  KOKKOS_INLINE_FUNCTION
  void FastSpeedsGR(Real h, Real p, Real u0, Real u1, Real b_sq,
                    Real g00, Real g01, Real g11, Real& l_p, Real& l_m)
  const {
    // Calculate comoving fast magnetosonic speed
    Real cs_sq = gamma * p / h;
    Real va_sq = b_sq / (b_sq + h);
    Real cms_sq = cs_sq + va_sq - cs_sq * va_sq;

    // Set fast magnetosonic speeds in appropriate coordinates
    Real a = SQR(u0) - (g00 + SQR(u0)) * cms_sq;
    Real b = -2.0 * (u0 * u1 - (g01 + u0 * u1) * cms_sq);
    Real c = SQR(u1) - (g11 + SQR(u1)) * cms_sq;
    Real a1 = b / a;
    Real a0 = c / a;
    Real s = fmax(SQR(a1) - 4.0 * a0, 0.0);
    s = sqrt(s);
    l_p = (a1 >= 0.0) ? -2.0 * a0 / (a1 + s) : (-a1 + s) / 2.0;
    l_m = (a1 >= 0.0) ? (-a1 - s) / 2.0 : -2.0 * a0 / (a1 - s);
  }
};

//----------------------------------------------------------------------------------------
//! \class EquationOfState
//  \brief Abstract base class for Hydro EOS

class EquationOfState
{
public:
  EquationOfState(MeshBlockPack *pp, ParameterInput *pin);
  virtual ~EquationOfState() = default;

  MeshBlockPack* pmy_pack;
  EOS_Data eos_data;

  // virtual functions to convert cons to prim in either Hydro or MHD (depending on
  // arguments), overwritten in derived eos classes
  virtual void ConsToPrim(DvceArray5D<Real> &cons, DvceArray5D<Real> &prim);
  virtual void ConsToPrim(DvceArray5D<Real> &cons, const DvceFaceFld4D<Real> &b,
                          DvceArray5D<Real> &prim, DvceArray5D<Real> &bcc);

  // virtual functions to convert prim to cons in either Hydro or MHD (depending on
  // arguments), overwritten in derived eos classes.  Used in SR/GR, and for prolongation
  // with SMR/AMR.
  virtual void PrimToCons(const DvceArray5D<Real> &prim, DvceArray5D<Real> &cons);
  virtual void PrimToCons(const DvceArray5D<Real> &prim, const DvceArray5D<Real> &bcc,
                          DvceArray5D<Real> &cons);
};

//----------------------------------------------------------------------------------------
//! \class IsothermalHydro
//  \brief Derived class for Hydro isothermal EOS

class IsothermalHydro : public EquationOfState
{ 
public:
  // Following suppress warnings that MHD versions are not over-ridden
  using EquationOfState::ConsToPrim;
  using EquationOfState::PrimToCons;

  IsothermalHydro(MeshBlockPack *pp, ParameterInput *pin);
  void ConsToPrim(DvceArray5D<Real> &cons, DvceArray5D<Real> &prim) override;
  void PrimToCons(const DvceArray5D<Real> &prim, DvceArray5D<Real> &cons) override;
};

//----------------------------------------------------------------------------------------
//! \class IdealHydro
//  \brief Derived class for ideal gas EOS in nonrelativistic hydro

class IdealHydro : public EquationOfState
{
public:
  // Following suppress warnings that MHD versions are not over-ridden
  using EquationOfState::ConsToPrim;
  using EquationOfState::PrimToCons;

  IdealHydro(MeshBlockPack *pp, ParameterInput *pin);
  void ConsToPrim(DvceArray5D<Real> &cons, DvceArray5D<Real> &prim) override;
  void PrimToCons(const DvceArray5D<Real> &prim, DvceArray5D<Real> &cons) override;
};

//----------------------------------------------------------------------------------------
//! \class IdealHydroSR
//  \brief Derived class for ideal gas EOS in special relativistic Hydro

class IdealSRHydro : public EquationOfState
{
public:
  // Following suppress warnings that MHD versions are not over-ridden
  using EquationOfState::ConsToPrim;
  using EquationOfState::PrimToCons;

  IdealSRHydro(MeshBlockPack *pp, ParameterInput *pin);
  void ConsToPrim(DvceArray5D<Real> &cons, DvceArray5D<Real> &prim) override;
  void PrimToCons(const DvceArray5D<Real> &prim, DvceArray5D<Real> &cons) override;
};

//----------------------------------------------------------------------------------------
//! \class IdealHydroGR
//  \brief Derived class for ideal gas EOS in general relativistic Hydro

class IdealGRHydro : public EquationOfState
{
public:
  // Following suppress warnings that MHD versions are not over-ridden
  using EquationOfState::ConsToPrim;
  using EquationOfState::PrimToCons;

  IdealGRHydro(MeshBlockPack *pp, ParameterInput *pin);
  void ConsToPrim(DvceArray5D<Real> &cons, DvceArray5D<Real> &prim) override;
  void PrimToCons(const DvceArray5D<Real> &prim, DvceArray5D<Real> &cons) override;
};

//----------------------------------------------------------------------------------------
//! \class IsothermalMHD
//  \brief Derived class for isothermal EOS in nonrelativistic MHD

class IsothermalMHD : public EquationOfState
{
public:
  // Following suppress warnings that Hydro versions are not over-ridden
  using EquationOfState::ConsToPrim; 
  using EquationOfState::PrimToCons;

  IsothermalMHD(MeshBlockPack *pp, ParameterInput *pin);
  void ConsToPrim(DvceArray5D<Real> &cons, const DvceFaceFld4D<Real> &b,
                  DvceArray5D<Real> &prim, DvceArray5D<Real> &bcc) override;
  void PrimToCons(const DvceArray5D<Real> &prim, const DvceArray5D<Real> &bcc,
                  DvceArray5D<Real> &cons) override;
};

//----------------------------------------------------------------------------------------
//! \class IdealMHD
//  \brief Derived class for ideal gas EOS in nonrelativistic MHD

class IdealMHD : public EquationOfState
{
public:
  // Following suppress warnings that Hydro versions are not over-ridden
  using EquationOfState::ConsToPrim;
  using EquationOfState::PrimToCons;

  IdealMHD(MeshBlockPack *pp, ParameterInput *pin);
  void ConsToPrim(DvceArray5D<Real> &cons, const DvceFaceFld4D<Real> &b,
                  DvceArray5D<Real> &prim, DvceArray5D<Real> &bcc) override;
  void PrimToCons(const DvceArray5D<Real> &prim, const DvceArray5D<Real> &bcc,
                  DvceArray5D<Real> &cons) override;
};

#endif // EOS_EOS_HPP_<|MERGE_RESOLUTION|>--- conflicted
+++ resolved
@@ -89,9 +89,8 @@
     l_m = (p1 - tmp) * invden;
   }
 
-<<<<<<< HEAD
-  KOKKOS_INLINE_FUNCTION
-  void WaveSpeedsSRTable(Real h, Real p, Real vx, Real lor_sq, Real cs2, Real& l_p, Real& l_m)
+  KOKKOS_INLINE_FUNCTION
+  void WaveSpeedsSR(Real h, Real p, Real vx, Real lor_sq, Real cs2, Real& l_p, Real& l_m)
   const {
     Real v2 = 1.0 - 1.0/lor_sq;
     auto const p1 = vx * (1.0 - cs2);
@@ -102,10 +101,7 @@
     l_m = (p1 - tmp) * invden;
   }
 
-  // inlined maximal wave speeds function for adiabatic GR hydro
-=======
   // inlined maximal wave speeds function for ideal gas in GR hydro
->>>>>>> e8167600
   // Inputs:
   //  - h: enthalpy per unit volume
   //  - p: gas pressure
@@ -146,6 +142,44 @@
     }
   }
 
+  // inlined maximal wave speeds function for ideal gas in GR hydro
+  // Inputs:
+  //  - h: enthalpy per unit volume
+  //  - p: gas pressure
+  //  - u0,u1: 4-velocity components u^0, u^1
+  //  - g00,g01,g11: metric components g^00, g^01, g^11
+  // Outputs:
+  //  - l_p/l_m: most positive/negative wavespeed
+  // Notes:
+  //  - Follows same general procedure as vchar() in phys.c in Harm.
+  //  - Variables are named as though 1 is normal direction.
+  KOKKOS_INLINE_FUNCTION
+  void WaveSpeedsGR(Real h, Real p, Real u0, Real u1, Real g00, Real g01, Real g11, Real cs_sq,
+                     Real& l_p, Real& l_m)
+  const {
+    // Parameters and constants
+    const Real discriminant_tol = -1.0e-10;  // values between this and 0 are considered 0
+
+    // Set sound speeds in appropriate coordinates
+    Real a = SQR(u0) - (g00 + SQR(u0)) * cs_sq;
+    Real b = -2.0 * (u0*u1 - (g01 + u0*u1) * cs_sq);
+    Real c = SQR(u1) - (g11 + SQR(u1)) * cs_sq;
+    Real d = SQR(b) - 4.0*a*c;
+    if (d < 0.0 && d > discriminant_tol) {
+      d = 0.0;
+    }
+    Real d_sqrt = sqrt(d);
+    Real root_1 = (-b + d_sqrt) / (2.0*a);
+    Real root_2 = (-b - d_sqrt) / (2.0*a);
+    if (root_1 > root_2) {
+      l_p = root_1;
+      l_m = root_2;
+    } else {
+      l_p = root_2;
+      l_m = root_1;
+    }
+  }
+
   // inlined maximal fast magnetosonic wave speeds function for ideal gas in GRMHD
   // Inputs:
   //  - h: enthalpy per unit volume
