#ifndef SRCTERMS_SRCTERMS_HPP_
#define SRCTERMS_SRCTERMS_HPP_
//========================================================================================
// AthenaXXX astrophysical plasma code
// Copyright(C) 2020 James M. Stone <jmstone@ias.edu> and the Athena code team
// Licensed under the 3-clause BSD License (the "LICENSE")
//========================================================================================
//! \file srcterms.hpp
//! \brief Data, functions, and classes to implement various source terms in the hydro 
//! and/or MHD equations of motion.  Currently implemented:
//!  (1) random forcing to drive turbulence - implemented in TurbulenceDriver class

#include <map>
#include "athena.hpp"
#include "parameter_input.hpp"
#include "mesh/mesh.hpp"
#include "eos/eos.hpp"

// constants that enumerate operator split and unsplit source terms
enum class SplitSrcTermTaskName {undef=0, hydro_forcing, mhd_forcing};
enum class UnsplitSrcTermTaskName {undef=0, hydro_acc, hydro_sbox, hydro_drag, mhd_acc,
  mhd_sbox, mhd_drag};

// forward declarations
class TurbulenceDriver;
class Driver;

//----------------------------------------------------------------------------------------
//! \class SourceTerms
//! \brief data and functions for physical source terms

class SourceTerms
{
 public:
  SourceTerms(MeshBlockPack *pp, ParameterInput *pin);
  ~SourceTerms();

  // data
<<<<<<< HEAD
  bool operatorsplit_terms = false;
  bool stagerun_terms = false;
  bool implicit_terms = false;   // flags as to whether source terms exist

  // functions
  void ApplySrcTermsStageRunTL(DvceArray5D<Real> &u,DvceArray5D<Real> &w, int stage);
  void ApplyImplicitSrcTermsStageRunTL(DvceArray5D<Real> &u, DvceArray5D<Real> &w, int stage);
  void ApplySrcTermsOperatorSplitTL(DvceArray5D<Real> &u, DvceArray5D<Real> &w);
=======
  // flags for various source terms
  bool random_forcing;
  bool const_accel;
  bool shearing_box;
  bool twofluid_mhd;

  // constants/coefficients for various terms
  Real const_acc1, const_acc2, const_acc3;
  Real omega0, qshear;
  Real twofluid_drag;
  TurbulenceDriver *pturb=nullptr;   // class which implements random forcing

  // map for associating source term TaskName with TaskID
  std::map<SplitSrcTermTaskName, TaskID> split_tasks;
  std::map<UnsplitSrcTermTaskName, TaskID> unsplit_tasks;

  // functions
  void IncludeSplitSrcTermTasks(TaskList &tl, TaskID start);
  void IncludeUnsplitSrcTermTasks(TaskList &tl, TaskID start);
  TaskStatus ApplyRandomForcing(Driver *pdrive, int stage);
  TaskStatus HydroConstantAccel(Driver *pdrive, int stage);
  TaskStatus HydroShearingBox(Driver *pdrive, int stage);
  TaskStatus HydroTwoFluidDrag(Driver *pdrive, int stage);
  TaskStatus MHDConstantAccel(Driver *pdrive, int stage);
  TaskStatus MHDShearingBox(Driver *pdrive, int stage);
  TaskStatus MHDTwoFluidDrag(Driver *pdrive, int stage);
  void ConstantAccel(DvceArray5D<Real> &u, DvceArray5D<Real> &w,
                     const EOS_Data &eos, Real bdt);
  void ShearingBox(DvceArray5D<Real> &u, DvceArray5D<Real> &w,
                   const EOS_Data &eos, Real bdt);
>>>>>>> 046cc240

 private:
  MeshBlockPack* pmy_pack;
};

#endif // SRCTERMS_SRCTERMS_HPP_<|MERGE_RESOLUTION|>--- conflicted
+++ resolved
@@ -35,22 +35,11 @@
   SourceTerms(MeshBlockPack *pp, ParameterInput *pin);
   ~SourceTerms();
 
-  // data
-<<<<<<< HEAD
-  bool operatorsplit_terms = false;
-  bool stagerun_terms = false;
-  bool implicit_terms = false;   // flags as to whether source terms exist
-
-  // functions
-  void ApplySrcTermsStageRunTL(DvceArray5D<Real> &u,DvceArray5D<Real> &w, int stage);
-  void ApplyImplicitSrcTermsStageRunTL(DvceArray5D<Real> &u, DvceArray5D<Real> &w, int stage);
-  void ApplySrcTermsOperatorSplitTL(DvceArray5D<Real> &u, DvceArray5D<Real> &w);
-=======
   // flags for various source terms
-  bool random_forcing;
-  bool const_accel;
-  bool shearing_box;
-  bool twofluid_mhd;
+  bool random_forcing = false;
+  bool const_accel    = false;
+  bool shearing_box   = false;
+  bool twofluid_mhd   = false;
 
   // constants/coefficients for various terms
   Real const_acc1, const_acc2, const_acc3;
@@ -63,6 +52,7 @@
   std::map<UnsplitSrcTermTaskName, TaskID> unsplit_tasks;
 
   // functions
+  void IncludeImplicitSrcTermsStage(DvceArray5D<Real> &u, DvceArray5D<Real> &w, int stage);
   void IncludeSplitSrcTermTasks(TaskList &tl, TaskID start);
   void IncludeUnsplitSrcTermTasks(TaskList &tl, TaskID start);
   TaskStatus ApplyRandomForcing(Driver *pdrive, int stage);
@@ -76,7 +66,6 @@
                      const EOS_Data &eos, Real bdt);
   void ShearingBox(DvceArray5D<Real> &u, DvceArray5D<Real> &w,
                    const EOS_Data &eos, Real bdt);
->>>>>>> 046cc240
 
  private:
   MeshBlockPack* pmy_pack;
