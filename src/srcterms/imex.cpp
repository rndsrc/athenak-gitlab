--- conflicted
+++ resolved
@@ -21,21 +21,13 @@
       this_imex = method::RK1;
       ceff[0] = 1.;
     } else if (integrator == "rk2") {
-<<<<<<< HEAD
-      std::cout << "ImEx: selected rk2" << std::endl;
-=======
       std::cout << "Selected ImEx-RK2" << std::endl;
->>>>>>> 46aa090b
       this_imex = method::RK2;
       ceff[0] =  0.5;
       ceff[1] =  0.;
       ceff[2] =  1.;
     } else if (integrator == "rk3") {
-<<<<<<< HEAD
-      std::cout << "ImEx: selected rk3" << std::endl;
-=======
       std::cout << "Selected ImEx-RK3" << std::endl;
->>>>>>> 46aa090b
       this_imex = method::RK3;
       ceff[0] =  0.24169426078821;
       ceff[1] =  0.;
