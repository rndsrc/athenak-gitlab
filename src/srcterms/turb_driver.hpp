--- conflicted
+++ resolved
@@ -26,19 +26,11 @@
   ~TurbulenceDriver() = default;
 
   // function to compute/apply forcing
-  virtual void ApplyForcing(DvceArray5D<Real> &u)=0;
+  virtual void ApplyForcing(int stage)=0;
 
   // data
   DvceArray5D<Real> force;        // forcing for driving hydro variables
   DvceArray5D<Real> force_tmp;    // second force register for OU evolution
-
-//  virtual void ImplicitKernel(DvceArray5D<Real> &u, DvceArray5D<Real> &w, Real const dtI,
-//      DvceArray5D<Real> &Ru) =0;
-
-
-  void Initialize();
-  void NewRandomForce(DvceArray5D<Real> &ftmp);
-
 
   DvceArray3D<Real> x1sin;   // array for pre-computed sin(k x)
   DvceArray3D<Real> x1cos;   // array for pre-computed cos(k x)
@@ -58,16 +50,12 @@
   Real tcorr,dedt;
   Real expo;
 
-<<<<<<< HEAD
 
   bool initialized = false;
-=======
   // functions
   void InitializeModes();
+  void NewRandomForce(DvceArray5D<Real> &ftmp);
 
- private:
-  MeshBlockPack* pmy_pack;  // ptr to MeshBlockPack containing this TurbulenceDriver
->>>>>>> 046cc240
 };
 
 
