//========================================================================================
// AthenaXXX astrophysical plasma code
// Copyright(C) 2020 James M. Stone <jmstone@ias.edu> and the Athena code team
// Licensed under the 3-clause BSD License (the "LICENSE")
//========================================================================================
//! \file turb_driver_hydro.cpp
//  \brief implementation of functions in TurbulenceDriverHydro

#include <limits>
#include <algorithm>
#include <iostream>

#include "athena.hpp"
#include "parameter_input.hpp"
#include "mesh/mesh.hpp"
#include "utils/grid_locations.hpp"
#include "utils/random.hpp"
#include "turb_driver_hydro.hpp"

//----------------------------------------------------------------------------------------
// constructor, initializes data structures and parameters

TurbulenceDriverHydro::TurbulenceDriverHydro(MeshBlockPack *pp, ParameterInput *pin) :
  TurbulenceDriver(pp,pin){
<<<<<<< HEAD

    pmy_pack->phydro->psrc->operatorsplit_terms = true;
    pmy_pack->phydro->psrc->stagerun_terms = true;
    pmy_pack->phydro->psrc->implicit_terms = true;
=======
  // Register ImEx in hydro routines
  pp->phydro->pimex = static_cast<ImEx*>(this);
>>>>>>> 46aa090b
}


void TurbulenceDriverHydro::ApplyForcing(int stage)
{

  auto &u = pmy_pack->phydro->u0;
  auto &w = pmy_pack->phydro->w0;

  if(ImEx::this_imex == ImEx::method::RKexplicit){

    //Update random force
    NewRandomForce(force_tmp);

    ApplyForcingSourceTermsExplicit(u);
  }else{
    static_cast<ImEx*>(this)->ApplySourceTermsImplicitPreStage(u,w);
  }
  return;
}

void TurbulenceDriverHydro::ImplicitEquation(DvceArray5D<Real> &u, DvceArray5D<Real> &w, Real const dtI, DvceArray5D<Real> &Ru)
{
  switch (this_imex){

//    case method::RK1:
//      ImplicitEquationRK1(u,w,dtI,Ru);
//      break;

    case method::RK2:
      ImplicitEquationRK2(u,w,dtI,Ru);
      break;
    case method::RK3:
      ImplicitEquationRK3(u,w,dtI,Ru);
      break;
  }

}

array_sum::GlobalSum TurbulenceDriverHydro::ComputeNetEnergyInjection(DvceArray5D<Real> &w, DvceArray5D<Real> &ftmp)
{
  int &is = pmy_pack->mb_cells.is;
  int &js = pmy_pack->mb_cells.js;
  int &ks = pmy_pack->mb_cells.ks;
  int &nx1 = pmy_pack->mb_cells.nx1;
  int &nx2 = pmy_pack->mb_cells.nx2;
  int &nx3 = pmy_pack->mb_cells.nx3;


  auto &mbsize = pmy_pack->pmb->mbsize;

  const int nmkji = (pmy_pack->nmb_thispack)*nx3*nx2*nx1;
  const int nkji = nx3*nx2*nx1;
  const int nji  = nx2*nx1;

  auto force_tmp_ = ftmp;


  array_sum::GlobalSum sum_this_mb;


  Kokkos::parallel_reduce("net_en_3d", Kokkos::RangePolicy<>(DevExeSpace(),0,nmkji),
    KOKKOS_LAMBDA(const int &idx, array_sum::GlobalSum &mb_sum)
    {
      // compute n,k,j,i indices of thread
      int m = (idx)/nkji;
      int k = (idx - m*nkji)/nji;
      int j = (idx - m*nkji - k*nji)/nx1;
      int i = (idx - m*nkji - k*nji - j*nx1) + is;
      k += ks;
      j += js;

      auto dsum = mbsize.dx1.d_view(m) * mbsize.dx2.d_view(m) * mbsize.dx3.d_view(m);

      array_sum::GlobalSum fsum;
      fsum.the_array[IDN] = (
			    +w(m, IVX, k,j,i)*force_tmp_(m,0,k,j,i)
			    +w(m, IVY, k,j,i)*force_tmp_(m,1,k,j,i)
			    +w(m, IVZ, k,j,i)*force_tmp_(m,2,k,j,i)
			    )*w(m,IDN,k,j,i)*dsum;

      fsum.the_array[IM1] = (
			    +force_tmp_(m, 0, k,j,i)*force_tmp_(m,0,k,j,i)
			    +force_tmp_(m, 1, k,j,i)*force_tmp_(m,1,k,j,i)
			    +force_tmp_(m, 2, k,j,i)*force_tmp_(m,2,k,j,i)
			    )*w(m,IDN,k,j,i)*dsum;
      mb_sum += fsum;
    }, Kokkos::Sum<array_sum::GlobalSum>(sum_this_mb)
  );

#if MPI_PARALLEL_ENABLED
  {
    // Does this work on GPU?
    MPI_Allreduce(MPI_IN_PLACE, sum_this_mb.the_array,IM1+1, MPI_DOUBLE, MPI_SUM,MPI_COMM_WORLD);
  }
#endif

  return sum_this_mb;
};

array_sum::GlobalSum TurbulenceDriverHydro::ComputeNetMomentum(DvceArray5D<Real> &u, DvceArray5D<Real> &ftmp)
{
  int &is = pmy_pack->mb_cells.is;
  int &js = pmy_pack->mb_cells.js;
  int &ks = pmy_pack->mb_cells.ks;
  int &nx1 = pmy_pack->mb_cells.nx1;
  int &nx2 = pmy_pack->mb_cells.nx2;
  int &nx3 = pmy_pack->mb_cells.nx3;


  auto &mbsize = pmy_pack->pmb->mbsize;

  const int nmkji = (pmy_pack->nmb_thispack)*nx3*nx2*nx1;
  const int nkji = nx3*nx2*nx1;
  const int nji  = nx2*nx1;

  auto force_tmp_ = ftmp;


  array_sum::GlobalSum sum_this_mb;


  Kokkos::parallel_reduce("net_mom_3d", Kokkos::RangePolicy<>(DevExeSpace(),0,nmkji),
    KOKKOS_LAMBDA(const int &idx, array_sum::GlobalSum &mb_sum)
    {
      // compute n,k,j,i indices of thread
      int m = (idx)/nkji;
      int k = (idx - m*nkji)/nji;
      int j = (idx - m*nkji - k*nji)/nx1;
      int i = (idx - m*nkji - k*nji - j*nx1) + is;
      k += ks;
      j += js;

      auto dsum = mbsize.dx1.d_view(m) * mbsize.dx2.d_view(m) * mbsize.dx3.d_view(m);

      array_sum::GlobalSum fsum;
      fsum.the_array[IDN] = 1.0 * dsum;
      fsum.the_array[IM1] = u(m,IDN,k,j,i)*force_tmp_(m,0,k,j,i)*dsum;
      fsum.the_array[IM2] = u(m,IDN,k,j,i)*force_tmp_(m,1,k,j,i)*dsum;
      fsum.the_array[IM3] = u(m,IDN,k,j,i)*force_tmp_(m,2,k,j,i)*dsum;
      fsum.the_array[IEN] = u(m,IDN,k,j,i)*dsum;

      mb_sum += fsum;
    }, Kokkos::Sum<array_sum::GlobalSum>(sum_this_mb)
  );

#if MPI_PARALLEL_ENABLED
  {
    // Does this work on GPU?
    MPI_Allreduce(MPI_IN_PLACE, sum_this_mb.the_array,IEN+1, MPI_DOUBLE, MPI_SUM,MPI_COMM_WORLD);
  }
#endif

  return sum_this_mb;
};

array_sum::GlobalSum TurbulenceDriverHydro::ComputeNetForce(DvceArray5D<Real> &u, DvceArray5D<Real> &ftmp)
{
  int &is = pmy_pack->mb_cells.is;
  int &js = pmy_pack->mb_cells.js;
  int &ks = pmy_pack->mb_cells.ks;
  int &nx1 = pmy_pack->mb_cells.nx1;
  int &nx2 = pmy_pack->mb_cells.nx2;
  int &nx3 = pmy_pack->mb_cells.nx3;


  auto &mbsize = pmy_pack->pmb->mbsize;

  const int nmkji = (pmy_pack->nmb_thispack)*nx3*nx2*nx1;
  const int nkji = nx3*nx2*nx1;
  const int nji  = nx2*nx1;

  auto &force_tmp_ = ftmp;


  array_sum::GlobalSum sum_this_mb;


  Kokkos::parallel_reduce("net_mom_3d", Kokkos::RangePolicy<>(DevExeSpace(),0,nmkji),
    KOKKOS_LAMBDA(const int &idx, array_sum::GlobalSum &mb_sum)
    {
      // compute n,k,j,i indices of thread
      int m = (idx)/nkji;
      int k = (idx - m*nkji)/nji;
      int j = (idx - m*nkji - k*nji)/nx1;
      int i = (idx - m*nkji - k*nji - j*nx1) + is;
      k += ks;
      j += js;

      auto dsum = mbsize.dx1.d_view(m) * mbsize.dx2.d_view(m) * mbsize.dx3.d_view(m);

      array_sum::GlobalSum fsum;
      fsum.the_array[IDN] = 1.0 * dsum;
      fsum.the_array[IM1] = force_tmp_(m,0,k,j,i)*dsum;
      fsum.the_array[IM2] = force_tmp_(m,1,k,j,i)*dsum;
      fsum.the_array[IM3] = force_tmp_(m,2,k,j,i)*dsum;

      mb_sum += fsum;
    }, Kokkos::Sum<array_sum::GlobalSum>(sum_this_mb)
  );

#if MPI_PARALLEL_ENABLED
  {
    // Does this work on GPU?
    MPI_Allreduce(MPI_IN_PLACE, sum_this_mb.the_array,IM3+1, MPI_DOUBLE, MPI_SUM,MPI_COMM_WORLD);
  }
#endif

  return sum_this_mb;
};

//----------------------------------------------------------------------------------------
//! \fn  apply forcing (explicit version)

void TurbulenceDriverHydro::ApplyForcingSourceTermsExplicit(DvceArray5D<Real> &u)
{
  int &is = pmy_pack->mb_cells.is, &ie = pmy_pack->mb_cells.ie;
  int &js = pmy_pack->mb_cells.js, &je = pmy_pack->mb_cells.je;
  int &ks = pmy_pack->mb_cells.ks, &ke = pmy_pack->mb_cells.ke;
  int &nx1 = pmy_pack->mb_cells.nx1;
  int &nx2 = pmy_pack->mb_cells.nx2;
  int &nx3 = pmy_pack->mb_cells.nx3;
  auto &ncells = pmy_pack->mb_cells;
  int ncells1 = ncells.nx1 + 2*(ncells.ng);
  int ncells2 = (ncells.nx2 > 1)? (ncells.nx2 + 2*(ncells.ng)) : 1;
  int ncells3 = (ncells.nx3 > 1)? (ncells.nx3 + 2*(ncells.ng)) : 1;

  Real lx = pmy_pack->pmesh->mesh_size.x1max - pmy_pack->pmesh->mesh_size.x1min;
  Real ly = pmy_pack->pmesh->mesh_size.x2max - pmy_pack->pmesh->mesh_size.x2min;
  Real lz = pmy_pack->pmesh->mesh_size.x3max - pmy_pack->pmesh->mesh_size.x3min;
  Real dkx = 2.0*M_PI/lx;
  Real dky = 2.0*M_PI/ly;
  Real dkz = 2.0*M_PI/lz;

  int &nmb = pmy_pack->nmb_thispack;

  const int nmkji = (pmy_pack->nmb_thispack)*nx3*nx2*nx1;
  const int nkji = nx3*nx2*nx1;
  const int nji  = nx2*nx1;

  auto force_tmp_ = force_tmp;
  // Compute net force
  auto sum_this_mb = ComputeNetForce(u,force_tmp);

  Real m0 = sum_this_mb.the_array[IDN];
  Real m1 = sum_this_mb.the_array[IM1];
  Real m2 = sum_this_mb.the_array[IM2];
  Real m3 = sum_this_mb.the_array[IM3];

  m0 = std::max(m0, static_cast<Real>(std::numeric_limits<float>::min()) );

  par_for("net_mom_2", DevExeSpace(), 0, nmb-1, ks, ke, js, je, is, ie,
    KOKKOS_LAMBDA(int m, int k, int j, int i)
    {
      force_tmp_(m,0,k,j,i) -= m1/m0;
      force_tmp_(m,1,k,j,i) -= m2/m0;
      force_tmp_(m,2,k,j,i) -= m3/m0;
    }
  );

  array_sum::GlobalSum sum_this_mb_en;
  Kokkos::parallel_reduce("forcing_norm", Kokkos::RangePolicy<>(DevExeSpace(),0,nmkji),
    KOKKOS_LAMBDA(const int &idx, array_sum::GlobalSum &mb_sum)
    { 
       // compute n,k,j,i indices of thread
      int m = (idx)/nkji;
      int k = (idx - m*nkji)/nji;
      int j = (idx - m*nkji - k*nji)/nx1;
      int i = (idx - m*nkji - k*nji - j*nx1) + is;
      k += ks;
      j += js;

      Real v1 = force_tmp_(m,0,k,j,i);
      Real v2 = force_tmp_(m,1,k,j,i);
      Real v3 = force_tmp_(m,2,k,j,i);

      /* two options here
      Real u1 = u(m,IM1,k,j,i)/u(m,IDN,k,j,i);
      Real u2 = u(m,IM2,k,j,i)/u(m,IDN,k,j,i);
      Real u3 = u(m,IM3,k,j,i)/u(m,IDN,k,j,i);      


      force_sum::GlobalSum fsum;
      fsum.the_array[IDN] = (v1*v1+v2*v2+v3*v3);
      fsum.the_array[IM1] = u1*v1 + u2*v2 + u3*v3;
      */

      Real u1 = u(m,IM1,k,j,i);
      Real u2 = u(m,IM2,k,j,i);
      Real u3 = u(m,IM3,k,j,i);      


      array_sum::GlobalSum fsum;
      fsum.the_array[IDN] = u(m,IDN,k,j,i)*(v1*v1+v2*v2+v3*v3);
      fsum.the_array[IM1] = u1*v1 + u2*v2 + u3*v3;
        
      mb_sum += fsum;
    }, Kokkos::Sum<array_sum::GlobalSum>(sum_this_mb_en)
  );

  m0 = sum_this_mb_en.the_array[IDN];
  m1 = sum_this_mb_en.the_array[IM1];

  m0 = std::max(m0, static_cast<Real>(std::numeric_limits<float>::min()) );

/* old normalization
  aa = 0.5*m0;
  aa = max(aa,static_cast<Real>(1.0e-20));
  if (tcorr<=1e-20) {
    s = sqrt(dedt/dt/dvol/aa);
  } else {
    s = sqrt(dedt/tcorr/dvol/aa);
  }
*/

  // new normalization: assume constant energy injection per unit mass
  // explicit solution of <sF . (v + sF dt)> = dedt
  
  Real dvol = 1. /(nx1*nx2*nx3); // old: Lx*Ly*Lz/nx1/nx2/nx3;
  m0 = m0*dvol*(pmy_pack->pmesh->dt);
  m1 = m1*dvol;

  Real s;
  if (m1 >= 0) {
    s = -m1/2./m0 + sqrt(m1*m1/4./m0/m0 + dedt/m0);
  } else {
    s = m1/2./m0 + sqrt(m1*m1/4./m0/m0 + dedt/m0);
  }

  Real fcorr=0.0;
  Real gcorr=1.0;
  if ((pmy_pack->pmesh->time > 0.0) and (tcorr > 0.0)) {
    fcorr=exp(-((pmy_pack->pmesh->dt)/tcorr));
    gcorr=sqrt(1.0-fcorr*fcorr);
  }

  auto force_ = force;
  par_for("OU_process", DevExeSpace(), 0, nmb-1, 0, 2, 0, ncells3-1, 0, ncells2-1,
    0, ncells1-1, KOKKOS_LAMBDA(int m, int n, int k, int j, int i)
    {
      force_(m,n,k,j,i) = fcorr*force_(m,n,k,j,i) + gcorr*s*force_tmp_(m,n,k,j,i);
    }
  );

  // modify conserved variables
  Real &dt = pmy_pack->pmesh->dt;
  par_for("push", DevExeSpace(),0,(pmy_pack->nmb_thispack-1),
    ks,ke,js,je,is,ie,KOKKOS_LAMBDA(int m, int k, int j, int i)
    {
      Real den = u(m,IDN,k,j,i);
      Real v1 = force_(m,0,k,j,i)*dt;
      Real v2 = force_(m,1,k,j,i)*dt;
      Real v3 = force_(m,2,k,j,i)*dt;
      Real m1 = u(m,IM1,k,j,i);
      Real m2 = u(m,IM2,k,j,i);
      Real m3 = u(m,IM3,k,j,i);

      u(m,IEN,k,j,i) += m1*v1 + m2*v2 + m3*v3 + 0.5*den*(v1*v1+v2*v2+v3*v3);
      u(m,IM1,k,j,i) += den*v1;
      u(m,IM2,k,j,i) += den*v2;
      u(m,IM3,k,j,i) += den*v3;
    }
  );

  return;
}

void TurbulenceDriverHydro::ImplicitEquationRK3(DvceArray5D<Real> &u, DvceArray5D<Real> &w, Real const dtI, DvceArray5D<Real> &Ru)
{
  auto &ncells = pmy_pack->mb_cells;
  int ncells1 = ncells.nx1 + 2*(ncells.ng);
  int ncells2 = (ncells.nx2 > 1)? (ncells.nx2 + 2*(ncells.ng)) : 1;
  int ncells3 = (ncells.nx3 > 1)? (ncells.nx3 + 2*(ncells.ng)) : 1;


  int &nmb = pmy_pack->nmb_thispack;


  auto force_tmp_ = force_tmp;
  auto force_ = force;

  // This is complicated because it depends on the RK method...

  // RK3 evaluates the stiff sources at four different times
  // alpha ~ 0.25, 0., 1., 0.5 (in units of delta_t)
  
  //The first two can be constructed on after another.
  //but then need to construct (and store!) 0.5 first.
  
  // TODO only RK3 for now
  //
  Real fcorr=0.0;
  Real gcorr=1.0;
  
  switch(ImEx::current_stage){

    case 0:
      //Advance force to 0.25

      NewRandomForce(force_tmp);

      // Correlation coefficients for Ornstein-Uhlenbeck
      if ((tcorr > 0.0)) {
	  fcorr=exp(-(ImEx::ceff[ImEx::current_stage]*(pmy_pack->pmesh->dt)/tcorr));
	  gcorr=sqrt(1.0-fcorr*fcorr);
      }

      par_for("OU_process", DevExeSpace(), 0, nmb-1, 0, 2, 0, ncells3-1, 0, ncells2-1,
	0, ncells1-1, KOKKOS_LAMBDA(int m, int n, int k, int j, int i)
	{
	  force_tmp_(m,n,k,j,i) = fcorr*force_(m,n,k,j,i) + gcorr*force_tmp_(m,n,k,j,i);
	}
      );

     ApplyForcingImplicit(force_tmp, u,w,dtI); 
      
    break;

    case 1:
      // Use previous force -- Nothing to do here
      ApplyForcingImplicit(force, u,w,dtI); 
    break;

    case 2:
      //Advance force to 0.5
      
      NewRandomForce(force);

      // Correlation coefficients for Ornstein-Uhlenbeck
      fcorr=0.0;
      gcorr=1.0;
      if ((tcorr > 0.0)) {
	  fcorr=exp(-(0.5 - 0.24169426078821)*(pmy_pack->pmesh->dt)/tcorr);
	  gcorr=sqrt(1.0-fcorr*fcorr);
      }

      par_for("OU_process", DevExeSpace(), 0, nmb-1, 0, 2, 0, ncells3-1, 0, ncells2-1,
	0, ncells1-1, KOKKOS_LAMBDA(int m, int n, int k, int j, int i)
	{
	  force_tmp_(m,n,k,j,i) = fcorr*force_tmp_(m,n,k,j,i) + gcorr*force_(m,n,k,j,i);
	}
      );

      //Advance force to 1.
      
      NewRandomForce(force);

      fcorr=0.0;
      gcorr=1.0;
      if ((tcorr > 0.0)) {
	  fcorr=exp(-(0.5)*(pmy_pack->pmesh->dt)/tcorr);
	  gcorr=sqrt(1.0-fcorr*fcorr);
      }

      par_for("OU_process", DevExeSpace(), 0, nmb-1, 0, 2, 0, ncells3-1, 0, ncells2-1,
	0, ncells1-1, KOKKOS_LAMBDA(int m, int n, int k, int j, int i)
	{
	  force_(m,n,k,j,i) = fcorr*force_tmp_(m,n,k,j,i) + gcorr*force_(m,n,k,j,i);
	}
      );

      ApplyForcingImplicit(force_tmp, u,w,dtI); 
      
    break;

    case 3:
      // Use previous force -- Nothing to do here
      //
      ApplyForcingImplicit(force, u,w,dtI); 
    break;

    case 4:
      // Here dt is zero, so nothing really happens
      pmy_pack->phydro->peos->ConsToPrim(u,w);
      return; // No implicit source term

    break;

  };

  ComputeImplicitSources(u,w,dtI,Ru);
}

void TurbulenceDriverHydro::ImplicitEquationRK2(DvceArray5D<Real> &u, DvceArray5D<Real> &w, Real const dtI, DvceArray5D<Real> &Ru)
{
  auto &ncells = pmy_pack->mb_cells;
  int ncells1 = ncells.nx1 + 2*(ncells.ng);
  int ncells2 = (ncells.nx2 > 1)? (ncells.nx2 + 2*(ncells.ng)) : 1;
  int ncells3 = (ncells.nx3 > 1)? (ncells.nx3 + 2*(ncells.ng)) : 1;


  int &nmb = pmy_pack->nmb_thispack;


  auto force_tmp_ = force_tmp;
  auto force_ = force;

  // This is complicated because it depends on the RK method...

  // RK3 evaluates the stiff sources at four different times
  // alpha ~ 0.5, 0., 1. (in units of delta_t)
  
  //The first two can be constructed on after another.
  //but then need to construct (and store!) 0.5 first.
  
  // TODO only RK3 for now
  //
  Real fcorr=0.0;
  Real gcorr=1.0;
  
  switch(ImEx::current_stage){

    case 0:
      //Advance force to 0.5

      NewRandomForce(force_tmp);

      // Correlation coefficients for Ornstein-Uhlenbeck
      if ((tcorr > 0.0)) {
	  fcorr=exp(-(ImEx::ceff[ImEx::current_stage]*(pmy_pack->pmesh->dt)/tcorr));
	  gcorr=sqrt(1.0-fcorr*fcorr);
      }

      par_for("OU_process", DevExeSpace(), 0, nmb-1, 0, 2, 0, ncells3-1, 0, ncells2-1,
	0, ncells1-1, KOKKOS_LAMBDA(int m, int n, int k, int j, int i)
	{
	  force_tmp_(m,n,k,j,i) = fcorr*force_(m,n,k,j,i) + gcorr*force_tmp_(m,n,k,j,i);
	}
      );

     ApplyForcingImplicit(force_tmp, u,w,dtI); 
      
    break;

    case 1:
      // Use previous force -- Nothing to do here
      ApplyForcingImplicit(force, u,w,dtI); 
    break;

    case 2:
      //Advance force to 0.5
      
      NewRandomForce(force);

      // Correlation coefficients for Ornstein-Uhlenbeck
      fcorr=0.0;
      gcorr=1.0;
      if ((tcorr > 0.0)) {
	  fcorr=exp(-(ImEx::ceff[2] - ImEx::ceff[0])*(pmy_pack->pmesh->dt)/tcorr);
	  gcorr=sqrt(1.0-fcorr*fcorr);
      }

      par_for("OU_process", DevExeSpace(), 0, nmb-1, 0, 2, 0, ncells3-1, 0, ncells2-1,
	0, ncells1-1, KOKKOS_LAMBDA(int m, int n, int k, int j, int i)
	{
	  force_(m,n,k,j,i) = fcorr*force_tmp_(m,n,k,j,i) + gcorr*force_(m,n,k,j,i);
	}
      );

      ApplyForcingImplicit(force, u,w,dtI); 
      
    break;

    case 3:
      // Here dt is zero, so nothing really happens
      pmy_pack->phydro->peos->ConsToPrim(u,w);
      return; // No implicit source term

    break;

  };

  ComputeImplicitSources(u,w,dtI,Ru);
}

void TurbulenceDriverHydro::ComputeImplicitSources(DvceArray5D<Real> &u, DvceArray5D<Real> &w, Real const dtI, DvceArray5D<Real> &Ru){

  auto &ncells = pmy_pack->mb_cells;
  int n1 = ncells.nx1 + 2*(ncells.ng);
  int n2 = (ncells.nx2 > 1)? (ncells.nx2 + 2*(ncells.ng)) : 1;
  int n3 = (ncells.nx3 > 1)? (ncells.nx3 + 2*(ncells.ng)) : 1;

  auto& eos_data = pmy_pack->phydro->peos->eos_data;

  auto gm1 = eos_data.gamma -1.;


  int &nmb = pmy_pack->nmb_thispack;

  auto Rstiff = Ru;
  auto cons = u;
  auto prim = w;

  auto noff_ = ImEx::noff;

   par_for("cons_implicit", DevExeSpace(), 0, (nmb-1), 0, (n3-1), 0, (n2-1), 0, (n1-1),
    KOKKOS_LAMBDA(int m, int k, int j, int i)
    {

      Rstiff(m,IVX-noff_,k,j,i) = -cons(m, IVX, k,j,i);
      Rstiff(m,IVY-noff_,k,j,i) = -cons(m, IVY, k,j,i);
      Rstiff(m,IVZ-noff_,k,j,i) = -cons(m, IVZ, k,j,i);
      Rstiff(m,IEN-noff_,k,j,i) = -cons(m, IEN, k,j,i);


      cons(m,IVX,k,j,i) = prim(m,IVX,k,j,i)*prim(m,IDN,k,j,i);
      cons(m,IVY,k,j,i) = prim(m,IVY,k,j,i)*prim(m,IDN,k,j,i);
      cons(m,IVZ,k,j,i) = prim(m,IVZ,k,j,i)*prim(m,IDN,k,j,i);

      auto v2 = prim(m,IVX,k,j,i)*prim(m,IVX,k,j,i) + 
	prim(m,IVY,k,j,i)*prim(m,IVY,k,j,i) +prim(m,IVZ,k,j,i)*prim(m,IVZ,k,j,i);

      cons(m,IEN,k,j,i) = prim(m,IDN,k,j,i)*0.5*v2 + prim(m,IPR,k,j,i)/gm1;


      Rstiff(m,IVX-noff_,k,j,i) = ( Rstiff(m,IVX-noff_,k,j,i)+cons(m, IVX, k,j,i))/dtI;
      Rstiff(m,IVY-noff_,k,j,i) = ( Rstiff(m,IVY-noff_,k,j,i)+cons(m, IVY, k,j,i))/dtI;
      Rstiff(m,IVZ-noff_,k,j,i) = ( Rstiff(m,IVZ-noff_,k,j,i)+cons(m, IVZ, k,j,i))/dtI;
      Rstiff(m,IEN-noff_,k,j,i) = ( Rstiff(m,IEN-noff_,k,j,i)+cons(m, IEN, k,j,i))/dtI;



    });


}

void TurbulenceDriverHydro::ApplyForcingImplicit( DvceArray5D<Real> &force_, DvceArray5D<Real> &u, DvceArray5D<Real> &w, Real const dtI)
{
  auto &ncells = pmy_pack->mb_cells;
  int ncells1 = ncells.nx1 + 2*(ncells.ng);
  int ncells2 = (ncells.nx2 > 1)? (ncells.nx2 + 2*(ncells.ng)) : 1;
  int ncells3 = (ncells.nx3 > 1)? (ncells.nx3 + 2*(ncells.ng)) : 1;

  int &nmb = pmy_pack->nmb_thispack;

  auto& eos_data = pmy_pack->phydro->peos->eos_data;
  auto gm1 = eos_data.gamma -1.;
  
  // Fill explicit prims by inverting u
  pmy_pack->phydro->peos->ConsToPrim(u,w);


  auto sum_this_mb = ComputeNetMomentum(u, force_);


  Real m0 = sum_this_mb.the_array[IDN];
  Real m1 = sum_this_mb.the_array[IM1];
  Real m2 = sum_this_mb.the_array[IM2];
  Real m3 = sum_this_mb.the_array[IM3];
  Real rhoV = sum_this_mb.the_array[IEN];

//  std::cout << "m0: " << m0 << std::endl;
//  std::cout << "m1: " << m1 << std::endl;
//  std::cout << "m2: " << m2 << std::endl;
//  std::cout << "m3: " << m3 << std::endl;

  m0 = std::max(m0, static_cast<Real>(std::numeric_limits<Real>::min()) );

  auto frce = force_;

  par_for("net_mom_2", DevExeSpace(), 0, nmb-1, 0, (ncells3-1), 0, (ncells2-1), 0, (ncells1-1),
    KOKKOS_LAMBDA(int m, int k, int j, int i)
    {
      frce(m,0,k,j,i) -= m1/m0/ u(m,IDN,k,j,i);
      frce(m,1,k,j,i) -= m2/m0/ u(m,IDN,k,j,i);
      frce(m,2,k,j,i) -= m3/m0/ u(m,IDN,k,j,i);
    }
  );

  auto sum_this_mb_en = ComputeNetEnergyInjection(w,force_);

  auto& Fv = sum_this_mb_en.the_array[IDN];
  auto& F2 = sum_this_mb_en.the_array[IM1];

//  std::cout << "Fv: " << Fv << std::endl;
//  std::cout << "F2: " << F2 << std::endl;


  auto const tmp = -fabs(Fv)/(2.*dtI*F2);

  //force normalization
  auto s = tmp + sqrt(tmp*tmp+ dedt/(dtI*F2));
  if ( F2 == 0.) s=0.;

//  std::cout << "s: " << s << std::endl;


  par_for("update_prims_implicit", DevExeSpace(), 0, nmb-1, 0, (ncells3-1), 0, (ncells2-1), 0, (ncells1-1),
    KOKKOS_LAMBDA(int m, int k, int j, int i)
    {
      w(m,IVX,k,j,i) += dtI * u(m,IDN,k,j,i)*frce(m,0,k,j,i) *s;
      w(m,IVY,k,j,i) += dtI * u(m,IDN,k,j,i)*frce(m,1,k,j,i) *s;
      w(m,IVZ,k,j,i) += dtI * u(m,IDN,k,j,i)*frce(m,2,k,j,i) *s;

      w(m,IPR,k,j,i) += 0.5*dtI*dtI * s * s * (
	  +frce(m,0,k,j,i)*frce(m,0,k,j,i) 
	  +frce(m,1,k,j,i)*frce(m,1,k,j,i) 
	  +frce(m,2,k,j,i)*frce(m,2,k,j,i) )* u(m,IDN,k,j,i)*gm1;
    }
  );


  // Remove momentum normalization, since it will be reused in other substeps
  par_for("fix_force", DevExeSpace(), 0, nmb-1, 0, (ncells3-1), 0, (ncells2-1), 0, (ncells1-1),
    KOKKOS_LAMBDA(int m, int k, int j, int i)
    {
      frce(m,0,k,j,i) += m1/m0/ u(m,IDN,k,j,i);
      frce(m,1,k,j,i) += m2/m0/ u(m,IDN,k,j,i);
      frce(m,2,k,j,i) += m3/m0/ u(m,IDN,k,j,i);
    }
  );

  return;
}



<|MERGE_RESOLUTION|>--- conflicted
+++ resolved
@@ -22,15 +22,8 @@
 
 TurbulenceDriverHydro::TurbulenceDriverHydro(MeshBlockPack *pp, ParameterInput *pin) :
   TurbulenceDriver(pp,pin){
-<<<<<<< HEAD
-
-    pmy_pack->phydro->psrc->operatorsplit_terms = true;
-    pmy_pack->phydro->psrc->stagerun_terms = true;
-    pmy_pack->phydro->psrc->implicit_terms = true;
-=======
   // Register ImEx in hydro routines
   pp->phydro->pimex = static_cast<ImEx*>(this);
->>>>>>> 46aa090b
 }
 
 
