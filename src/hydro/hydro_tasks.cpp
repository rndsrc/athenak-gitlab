//========================================================================================
// AthenaXXX astrophysical plasma code
// Copyright(C) 2020 James M. Stone <jmstone@ias.edu> and the Athena code team
// Licensed under the 3-clause BSD License (the "LICENSE")
//========================================================================================
//! \file hydro_tasks.cpp
//  \brief implementation of functions that control Hydro tasks in the four task lists:
//  stagestart_tl, stagerun_tl, stageend_tl
//  operatorsplit_tl

#include <iostream>

#include "athena.hpp"
#include "parameter_input.hpp"
#include "tasklist/task_list.hpp"
#include "mesh/mesh.hpp"
#include "eos/eos.hpp"
#include "diffusion/viscosity.hpp"
#include "bvals/bvals.hpp"
#include "utils/create_mpitag.hpp"
#include "srcterms/srcterms.hpp"
#include "hydro/hydro.hpp"

namespace hydro {
//----------------------------------------------------------------------------------------
//! \fn  void Hydro::AssembleStageStartTasks
//  \brief adds Hydro tasks to stage start TaskList
//  These are tasks that must be cmpleted (such as posting MPI receives, setting 
//  BoundaryCommStatus flags, etc) over all MeshBlocks before EACH stage can be run.
//  Called by MeshBlockPack::AddPhysicsModules() function directly after Hydro constrctr

void Hydro::AssembleStageStartTasks(TaskList &tl, TaskID start)
{
  auto hydro_init = tl.AddTask(&Hydro::InitRecv, this, start);
  return;
}

//----------------------------------------------------------------------------------------
//! \fn  void Hydro::AssembleStageRunTasks
//  \brief adds Hydro tasks to stage run TaskList
//  Called by MeshBlockPack::AddPhysicsModules() function directly after Hydro constrctr

void Hydro::AssembleStageRunTasks(TaskList &tl, TaskID start)
{
<<<<<<< HEAD
  auto hydro_copycons = tl.AddTask(&Hydro::CopyCons, this, start);
  auto hydro_fluxes = tl.AddTask(&Hydro::CalcFluxes, this, hydro_copycons);
  auto visc_fluxes = tl.AddTask(&Hydro::ViscousFluxes, this, hydro_fluxes);
  auto hydro_update = tl.AddTask(&Hydro::Update, this, visc_fluxes);
  auto hydro_src = tl.AddTask(&Hydro::UpdateUnsplitSourceTerms, this, hydro_update);
  auto hydro_send = tl.AddTask(&Hydro::SendU, this, hydro_src);
  auto hydro_recv = tl.AddTask(&Hydro::RecvU, this, hydro_send);
  auto hydro_phybcs = tl.AddTask(&Hydro::ApplyPhysicalBCs, this, hydro_recv);
  auto hydro_implicit = tl.AddTask(&Hydro::UpdateImplicitSourceTerms, this, hydro_phybcs);
  auto hydro_con2prim = tl.AddTask(&Hydro::ConToPrim, this, hydro_implicit);
  auto hydro_newdt = tl.AddTask(&Hydro::NewTimeStep, this, hydro_con2prim);
=======
  auto id = tl.AddTask(&Hydro::CopyCons, this, start);
  hydro_tasks.emplace(HydroTaskName::copy_cons, id);

  id = tl.AddTask(&Hydro::CalcFluxes, this, hydro_tasks[HydroTaskName::copy_cons]);
  hydro_tasks.emplace(HydroTaskName::calc_flux, id);

  id = tl.AddTask(&Hydro::Update, this, hydro_tasks[HydroTaskName::calc_flux]);
  hydro_tasks.emplace(HydroTaskName::update, id);

  id = tl.AddTask(&Hydro::SendU, this, hydro_tasks[HydroTaskName::update]);
  hydro_tasks.emplace(HydroTaskName::send_u, id);

  id = tl.AddTask(&Hydro::RecvU, this, hydro_tasks[HydroTaskName::send_u]);
  hydro_tasks.emplace(HydroTaskName::recv_u, id);

  id = tl.AddTask(&Hydro::ApplyPhysicalBCs, this, hydro_tasks[HydroTaskName::recv_u]);
  hydro_tasks.emplace(HydroTaskName::phys_bcs, id);

  id = tl.AddTask(&Hydro::ConToPrim, this, hydro_tasks[HydroTaskName::phys_bcs]);
  hydro_tasks.emplace(HydroTaskName::cons2prim, id);

  id = tl.AddTask(&Hydro::NewTimeStep, this, hydro_tasks[HydroTaskName::cons2prim]);
  hydro_tasks.emplace(HydroTaskName::newdt, id);

>>>>>>> 046cc240
  return;
}

//----------------------------------------------------------------------------------------
//! \fn  void Hydro::AssembleStageEndTasks
//  \brief adds Hydro tasks to stage end TaskList
//  These are tasks that can only be cmpleted after all the stage run tasks are finished
//  over all MeshBlocks for EACH stage, such as clearing all MPI non-blocking sends, etc.
//  Called by MeshBlockPack::AddPhysicsModules() function directly after Hydro constrctr

void Hydro::AssembleStageEndTasks(TaskList &tl, TaskID start)
{
  auto hydro_clear = tl.AddTask(&Hydro::ClearSend, this, start);
  return;
}

//----------------------------------------------------------------------------------------
//! \fn  void Hydro::InitRecv
//  \brief function to post non-blocking receives (with MPI), and initialize all boundary
//  receive status flags to waiting (with or without MPI) for Hydro variables.

TaskStatus Hydro::InitRecv(Driver *pdrive, int stage)
{
  int nmb = pmy_pack->nmb_thispack;
  int nnghbr = pmy_pack->pmb->nnghbr;
  auto nghbr = pmy_pack->pmb->nghbr;

  // Initialize communications for cell-centered conserved variables
  auto &rbufu = pbval_u->recv_buf;
  for (int m=0; m<nmb; ++m) {
    for (int n=0; n<nnghbr; ++n) {
      if (nghbr[n].gid.h_view(m) >= 0) {
#if MPI_PARALLEL_ENABLED
        // post non-blocking receive if neighboring MeshBlock on a different rank 
        if (nghbr[n].rank.h_view(m) != global_variable::my_rank) {
          // create tag using local ID and buffer index of *receiving* MeshBlock
          int tag = CreateMPITag(m, n, VariablesID::FluidCons_ID);
          auto recv_data = Kokkos::subview(rbufu[n].data, m, Kokkos::ALL, Kokkos::ALL);
          void* recv_ptr = recv_data.data();
          int ierr = MPI_Irecv(recv_ptr, recv_data.size(), MPI_ATHENA_REAL,
            nghbr[n].rank.h_view(m), tag, MPI_COMM_WORLD, &(rbufu[n].comm_req[m]));
        }
#endif
        // initialize boundary receive status flag
        rbufu[n].bcomm_stat(m) = BoundaryCommStatus::waiting;
      }
    }
  }

  return TaskStatus::complete;
}

//----------------------------------------------------------------------------------------
//! \fn  void Hydro::ClearRecv
//  \brief Waits for all MPI receives to complete before allowing execution to continue

TaskStatus Hydro::ClearRecv(Driver *pdrive, int stage)
{
#if MPI_PARALLEL_ENABLED
  int nmb = pmy_pack->nmb_thispack;
  int nnghbr = pmy_pack->pmb->nnghbr;
  auto nghbr = pmy_pack->pmb->nghbr;

  // wait for all non-blocking receives for U to finish before continuing 
  for (int m=0; m<nmb; ++m) {
    for (int n=0; n<nnghbr; ++n) {
      if (nghbr[n].gid.h_view(m) >= 0) {
        if (nghbr[n].rank.h_view(m) != global_variable::my_rank) {
          MPI_Wait(&(pbval_u->recv_buf[n].comm_req[m]), MPI_STATUS_IGNORE);
        }
      }
    }
  }
#endif
  return TaskStatus::complete;
}

//----------------------------------------------------------------------------------------
//! \fn  void Hydro::ClearSend
//  \brief Waits for all MPI sends to complete before allowing execution to continue

TaskStatus Hydro::ClearSend(Driver *pdrive, int stage)
{
#if MPI_PARALLEL_ENABLED
  int nmb = pmy_pack->nmb_thispack;
  int nnghbr = pmy_pack->pmb->nnghbr;
  auto nghbr = pmy_pack->pmb->nghbr;

  // wait for all non-blocking sends for U to finish before continuing 
  for (int m=0; m<nmb; ++m) {
    for (int n=0; n<nnghbr; ++n) {
      if (nghbr[n].gid.h_view(m) >= 0) {
        if (nghbr[n].rank.h_view(m) != global_variable::my_rank) {
          MPI_Wait(&(pbval_u->send_buf[n].comm_req[m]), MPI_STATUS_IGNORE);
        }
      }
    }
  }
#endif
  return TaskStatus::complete;
}


//----------------------------------------------------------------------------------------
//! \fn  void Hydro::CopyCons
//  \brief  copy u0 --> u1 in first stage

TaskStatus Hydro::CopyCons(Driver *pdrive, int stage)
{
  if (stage == 1) {
    Kokkos::deep_copy(DevExeSpace(), u1, u0);
  }
  return TaskStatus::complete;
}

//----------------------------------------------------------------------------------------
//! \fn  void Hydro::SendU
//  \brief sends cell-centered conserved variables

TaskStatus Hydro::SendU(Driver *pdrive, int stage) 
{
  TaskStatus tstat = pbval_u->SendBuffersCC(u0, VariablesID::FluidCons_ID);
  return tstat;
}

//----------------------------------------------------------------------------------------
//! \fn  void Hydro::RecvU
//  \brief receives cell-centered conserved variables

TaskStatus Hydro::RecvU(Driver *pdrive, int stage)
{
  TaskStatus tstat = pbval_u->RecvBuffersCC(u0);
  return tstat;
}

//----------------------------------------------------------------------------------------
//! \fn  void Hydro::ConToPrim
//  \brief

TaskStatus Hydro::ConToPrim(Driver *pdrive, int stage)
{
  peos->ConsToPrim(u0, w0);
  return TaskStatus::complete;
}

<<<<<<< HEAD
//----------------------------------------------------------------------------------------
//! \fn  void Hydro::ViscousFluxes
//  \brief

TaskStatus Hydro::ViscousFluxes(Driver *pdrive, int stage)
{
  if (pvisc != nullptr) pvisc->AddViscousFlux(u0, uflx);
  return TaskStatus::complete;
}

//----------------------------------------------------------------------------------------
//! \fn  void Hydro::UpdateUnsplitSourceTerms
//  \brief adds source terms to hydro variables in EACH stage of stage run task list.
//  These are source terms that will be included as an unsplit algorithm.
//  This task is always included in the StageRun tasklist (see AssembleStageRunTasks()
//  function above), so a return test is needed in the case of no source terms.

TaskStatus Hydro::UpdateUnsplitSourceTerms(Driver *pdrive, int stage)
{
  // return if no source terms included
  if (not (psrc->stagerun_terms)) {return TaskStatus::complete;}

  // apply source terms update to conserved variables
  psrc->ApplySrcTermsStageRunTL(u0, w0, stage);
  return TaskStatus::complete;
}

//----------------------------------------------------------------------------------------
//! \fn  void Hydro::UpdateImplicitSourceTerms
//  \brief adds implicit source terms to hydro variables in EACH stage of stage run task list.
//  These are source terms that will be included using an RK-IMEX
//  iteration.
//  This task is always included in the StageRun tasklist (see AssembleStageRunTasks()
//  function above), so a return test is needed in the case of no source terms.

TaskStatus Hydro::UpdateImplicitSourceTerms(Driver *pdrive, int stage)
{
  // return if no source terms included
  if (not (psrc->implicit_terms)) {return TaskStatus::complete;}

  // apply source terms update to conserved variables
  psrc->ApplyImplicitSrcTermsStageRunTL(u0,w0, stage);
  return TaskStatus::complete;
}

//----------------------------------------------------------------------------------------
//! \fn  void Hydro::UpdateOperatorSplitSourceTerms
//  \brief adds source terms to hydro variables in operator split task list.
//  These are source terms that will be included as an operator split algorithm.
//  This task is not included in the OperatorSplit tasklist if there are no operator split
//  source terms to be inlcuded (see AssembleOperatorSplitTasks() function above), so no
//  return test is needed in the case of no source terms.

TaskStatus Hydro::UpdateOperatorSplitSourceTerms(Driver *pdrive, int stage)
{
  psrc->ApplySrcTermsOperatorSplitTL(u0,w0);
  return TaskStatus::complete;
}

=======
>>>>>>> 046cc240
} // namespace hydro<|MERGE_RESOLUTION|>--- conflicted
+++ resolved
@@ -42,19 +42,6 @@
 
 void Hydro::AssembleStageRunTasks(TaskList &tl, TaskID start)
 {
-<<<<<<< HEAD
-  auto hydro_copycons = tl.AddTask(&Hydro::CopyCons, this, start);
-  auto hydro_fluxes = tl.AddTask(&Hydro::CalcFluxes, this, hydro_copycons);
-  auto visc_fluxes = tl.AddTask(&Hydro::ViscousFluxes, this, hydro_fluxes);
-  auto hydro_update = tl.AddTask(&Hydro::Update, this, visc_fluxes);
-  auto hydro_src = tl.AddTask(&Hydro::UpdateUnsplitSourceTerms, this, hydro_update);
-  auto hydro_send = tl.AddTask(&Hydro::SendU, this, hydro_src);
-  auto hydro_recv = tl.AddTask(&Hydro::RecvU, this, hydro_send);
-  auto hydro_phybcs = tl.AddTask(&Hydro::ApplyPhysicalBCs, this, hydro_recv);
-  auto hydro_implicit = tl.AddTask(&Hydro::UpdateImplicitSourceTerms, this, hydro_phybcs);
-  auto hydro_con2prim = tl.AddTask(&Hydro::ConToPrim, this, hydro_implicit);
-  auto hydro_newdt = tl.AddTask(&Hydro::NewTimeStep, this, hydro_con2prim);
-=======
   auto id = tl.AddTask(&Hydro::CopyCons, this, start);
   hydro_tasks.emplace(HydroTaskName::copy_cons, id);
 
@@ -73,13 +60,15 @@
   id = tl.AddTask(&Hydro::ApplyPhysicalBCs, this, hydro_tasks[HydroTaskName::recv_u]);
   hydro_tasks.emplace(HydroTaskName::phys_bcs, id);
 
-  id = tl.AddTask(&Hydro::ConToPrim, this, hydro_tasks[HydroTaskName::phys_bcs]);
+  id = tl.AddTask(&Hydro::ImplicitSourceTerms, this, hydro_tasks[HydroTaskName::phys_bcs]);
+  hydro_tasks.emplace(HydroTaskName::implicit, id);
+
+  id = tl.AddTask(&Hydro::ConToPrim, this, hydro_tasks[HydroTaskName::implicit]);
   hydro_tasks.emplace(HydroTaskName::cons2prim, id);
 
   id = tl.AddTask(&Hydro::NewTimeStep, this, hydro_tasks[HydroTaskName::cons2prim]);
   hydro_tasks.emplace(HydroTaskName::newdt, id);
 
->>>>>>> 046cc240
   return;
 }
 
@@ -221,70 +210,27 @@
 
 TaskStatus Hydro::ConToPrim(Driver *pdrive, int stage)
 {
-  peos->ConsToPrim(u0, w0);
-  return TaskStatus::complete;
-}
-
-<<<<<<< HEAD
-//----------------------------------------------------------------------------------------
-//! \fn  void Hydro::ViscousFluxes
-//  \brief
-
-TaskStatus Hydro::ViscousFluxes(Driver *pdrive, int stage)
-{
-  if (pvisc != nullptr) pvisc->AddViscousFlux(u0, uflx);
-  return TaskStatus::complete;
-}
-
-//----------------------------------------------------------------------------------------
-//! \fn  void Hydro::UpdateUnsplitSourceTerms
-//  \brief adds source terms to hydro variables in EACH stage of stage run task list.
-//  These are source terms that will be included as an unsplit algorithm.
-//  This task is always included in the StageRun tasklist (see AssembleStageRunTasks()
-//  function above), so a return test is needed in the case of no source terms.
-
-TaskStatus Hydro::UpdateUnsplitSourceTerms(Driver *pdrive, int stage)
-{
-  // return if no source terms included
-  if (not (psrc->stagerun_terms)) {return TaskStatus::complete;}
-
-  // apply source terms update to conserved variables
-  psrc->ApplySrcTermsStageRunTL(u0, w0, stage);
-  return TaskStatus::complete;
-}
-
-//----------------------------------------------------------------------------------------
-//! \fn  void Hydro::UpdateImplicitSourceTerms
+  if( (pimex==nullptr) || (stage==0))
+	  peos->ConsToPrim(u0, w0);
+
+  return TaskStatus::complete;
+}
+
+
+//----------------------------------------------------------------------------------------
+//! \fn  void Hydro::ImplicitSourceTerms
 //  \brief adds implicit source terms to hydro variables in EACH stage of stage run task list.
 //  These are source terms that will be included using an RK-IMEX
 //  iteration.
 //  This task is always included in the StageRun tasklist (see AssembleStageRunTasks()
 //  function above), so a return test is needed in the case of no source terms.
 
-TaskStatus Hydro::UpdateImplicitSourceTerms(Driver *pdrive, int stage)
-{
-  // return if no source terms included
-  if (not (psrc->implicit_terms)) {return TaskStatus::complete;}
-
-  // apply source terms update to conserved variables
-  psrc->ApplyImplicitSrcTermsStageRunTL(u0,w0, stage);
-  return TaskStatus::complete;
-}
-
-//----------------------------------------------------------------------------------------
-//! \fn  void Hydro::UpdateOperatorSplitSourceTerms
-//  \brief adds source terms to hydro variables in operator split task list.
-//  These are source terms that will be included as an operator split algorithm.
-//  This task is not included in the OperatorSplit tasklist if there are no operator split
-//  source terms to be inlcuded (see AssembleOperatorSplitTasks() function above), so no
-//  return test is needed in the case of no source terms.
-
-TaskStatus Hydro::UpdateOperatorSplitSourceTerms(Driver *pdrive, int stage)
-{
-  psrc->ApplySrcTermsOperatorSplitTL(u0,w0);
-  return TaskStatus::complete;
-}
-
-=======
->>>>>>> 046cc240
+TaskStatus Hydro::ImplicitSourceTerms(Driver *pdrive, int stage)
+{
+  if(pimex !=nullptr)
+  	pimex->ApplySourceTermsImplicit(u0,w0, stage);
+
+  return TaskStatus::complete;
+}
+
 } // namespace hydro