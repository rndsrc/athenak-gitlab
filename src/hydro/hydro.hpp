#ifndef HYDRO_HYDRO_HPP_
#define HYDRO_HYDRO_HPP_
//========================================================================================
// AthenaXXX astrophysical plasma code
// Copyright(C) 2020 James M. Stone <jmstone@ias.edu> and the Athena code team
// Licensed under the 3-clause BSD License (the "LICENSE")
//========================================================================================
//! \file hydro.hpp
//  \brief definitions for Hydro class

#include <map>
#include "athena.hpp"
#include "parameter_input.hpp"
#include "tasklist/task_list.hpp"
#include "bvals/bvals.hpp"

// forward declarations
class EquationOfState;
class Driver;

// constants that enumerate Hydro Riemann Solver options
enum class Hydro_RSolver {advect, llf, hllc, roe};

// constants that enumerate Hydro tasks
enum class HydroTaskName {undef=0, init_recv, copy_cons, calc_flux, update,
  send_u, recv_u, phys_bcs, cons2prim, newdt, clear_send};

namespace hydro {

//----------------------------------------------------------------------------------------
//! \class Hydro

class Hydro
{
 public:
  Hydro(MeshBlockPack *ppack, ParameterInput *pin);
  ~Hydro();

  // data
  EquationOfState *peos;  // chosen EOS

  int nhydro;             // number of hydro variables (5/4 for adiabatic/isothermal)
  int nscalars;           // number of passive scalars
  DvceArray5D<Real> u0;   // conserved variables
  DvceArray5D<Real> w0;   // primitive variables

  // Object containing boundary communication buffers and routines for u
  BoundaryValueCC *pbval_u;

  // following only used for time-evolving flow
  DvceArray5D<Real> u1;       // conserved variables at intermediate step 
  DvceFaceFld5D<Real> uflx;   // fluxes of conserved quantities on cell faces
  Real dtnew;

  // map for associating HydroTaskName with TaskID
  std::map<HydroTaskName, TaskID> hydro_tasks;

  // functions
  void AssembleStageStartTasks(TaskList &tl, TaskID start);
  void AssembleStageRunTasks(TaskList &tl, TaskID start);
  void AssembleStageEndTasks(TaskList &tl, TaskID start);
  TaskStatus InitRecv(Driver *d, int stage);
  TaskStatus ClearRecv(Driver *d, int stage);
  TaskStatus ClearSend(Driver *d, int stage);
  TaskStatus CopyCons(Driver *d, int stage);
  TaskStatus CalcFluxes(Driver *d, int stage);
  TaskStatus Update(Driver *d, int stage);
  TaskStatus SendU(Driver *d, int stage); 
  TaskStatus RecvU(Driver *d, int stage); 
  TaskStatus ConToPrim(Driver *d, int stage);
  TaskStatus NewTimeStep(Driver *d, int stage);
  TaskStatus ApplyPhysicalBCs(Driver* pdrive, int stage);  // in file in hydro/bvals dir
<<<<<<< HEAD
  TaskStatus UpdateUnsplitSourceTerms(Driver *d, int stage);
  TaskStatus UpdateImplicitSourceTerms(Driver *d, int stage);
  TaskStatus UpdateOperatorSplitSourceTerms(Driver *d, int stage);
=======
>>>>>>> 046cc240

  // functions to set physical BCs for Hydro conserved variables, applied to single MB
  // specified by argument 'm'. 
  void ReflectInnerX1(int m);
  void ReflectOuterX1(int m);
  void ReflectInnerX2(int m);
  void ReflectOuterX2(int m);
  void ReflectInnerX3(int m);
  void ReflectOuterX3(int m);
  void OutflowInnerX1(int m);
  void OutflowOuterX1(int m);
  void OutflowInnerX2(int m);
  void OutflowOuterX2(int m);
  void OutflowInnerX3(int m);
  void OutflowOuterX3(int m);
  void ShearInnerX1(int m);
  void ShearOuterX1(int m);

 private:
  MeshBlockPack* pmy_pack;  // ptr to MeshBlockPack containing this Hydro
  ReconstructionMethod recon_method_;
  Hydro_RSolver rsolver_method_;
};

} // namespace hydro
#endif // HYDRO_HYDRO_HPP_<|MERGE_RESOLUTION|>--- conflicted
+++ resolved
@@ -13,6 +13,7 @@
 #include "parameter_input.hpp"
 #include "tasklist/task_list.hpp"
 #include "bvals/bvals.hpp"
+#include "srcterms/imex.hpp"
 
 // forward declarations
 class EquationOfState;
@@ -23,7 +24,7 @@
 
 // constants that enumerate Hydro tasks
 enum class HydroTaskName {undef=0, init_recv, copy_cons, calc_flux, update,
-  send_u, recv_u, phys_bcs, cons2prim, newdt, clear_send};
+  send_u, recv_u, phys_bcs, implicit, cons2prim, newdt, clear_send};
 
 namespace hydro {
 
@@ -38,6 +39,7 @@
 
   // data
   EquationOfState *peos;  // chosen EOS
+  ImEx* pimex = nullptr;
 
   int nhydro;             // number of hydro variables (5/4 for adiabatic/isothermal)
   int nscalars;           // number of passive scalars
@@ -70,12 +72,7 @@
   TaskStatus ConToPrim(Driver *d, int stage);
   TaskStatus NewTimeStep(Driver *d, int stage);
   TaskStatus ApplyPhysicalBCs(Driver* pdrive, int stage);  // in file in hydro/bvals dir
-<<<<<<< HEAD
-  TaskStatus UpdateUnsplitSourceTerms(Driver *d, int stage);
-  TaskStatus UpdateImplicitSourceTerms(Driver *d, int stage);
-  TaskStatus UpdateOperatorSplitSourceTerms(Driver *d, int stage);
-=======
->>>>>>> 046cc240
+  TaskStatus ImplicitSourceTerms(Driver *d, int stage);
 
   // functions to set physical BCs for Hydro conserved variables, applied to single MB
   // specified by argument 'm'. 
@@ -98,6 +95,8 @@
   MeshBlockPack* pmy_pack;  // ptr to MeshBlockPack containing this Hydro
   ReconstructionMethod recon_method_;
   Hydro_RSolver rsolver_method_;
+
+
 };
 
 } // namespace hydro
