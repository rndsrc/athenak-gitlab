#ifndef OUTPUTS_OUTPUTS_HPP_
#define OUTPUTS_OUTPUTS_HPP_
//========================================================================================
// AthenaXXX astrophysical plasma code
// Copyright(C) 2020 James M. Stone <jmstone@ias.edu> and the Athena code team
// Licensed under the 3-clause BSD License (the "LICENSE")
//========================================================================================
//! \file outputs.hpp
//  \brief provides classes to handle ALL types of data output

#include <string>
#include <vector>

#include "Kokkos_ScatterView.hpp"

#include "athena.hpp"
#include "io_wrapper.hpp"

#define NHISTORY_VARIABLES 12
#if NHISTORY_VARIABLES > NREDUCTION_VARIABLES
    #error NHISTORY > NREDUCTION in outputs.hpp
#endif

<<<<<<< HEAD
#define NOUTPUT_CHOICES 147
=======
#define NOUTPUT_CHOICES 152
>>>>>>> 3d4392d0
// choices for output variables used in <ouput> blocks in input file
// TO ADD MORE CHOICES:
//   - add more strings to array below, change NOUTPUT_CHOICES above appropriately
//   - add code to load new variables in BaseOutputType constructor
//   - may need to change index limits that test whether physics is defined for
//     requested output variable near start of BaseOutputType constructor (TODO)
static const char *var_choice[NOUTPUT_CHOICES] = {
  "hydro_u_d", "hydro_u_m1", "hydro_u_m2", "hydro_u_m3", "hydro_u_e",     "hydro_u",
  "hydro_w_d", "hydro_w_vx", "hydro_w_vy", "hydro_w_vz", "hydro_w_e",     "hydro_w",
  "hydro_u_s", "hydro_w_s",
  // hydro derived variables
  "hydro_wz",  "hydro_w2",
  "mhd_u_d",   "mhd_u_m1",   "mhd_u_m2",   "mhd_u_m3",   "mhd_u_e",       "mhd_u",
  "mhd_w_d",   "mhd_w_vx",   "mhd_w_vy",   "mhd_w_vz",   "mhd_w_e",       "mhd_w",
  "mhd_u_s",   "mhd_w_s",    "mhd_wz",     "mhd_w2",
  "mhd_bcc1",  "mhd_bcc2",   "mhd_bcc3",   "mhd_bcc",    "mhd_u_bcc",     "mhd_w_bcc",
  // MHD derived variables
  "mhd_jz",    "mhd_j2",     "mhd_curv",   "mhd_k_jxb",  "mhd_curv_perp", "mhd_bmag",
  "mhd_divb", "mhd_jcon",
  // useful for coarsened binary output
  "hydro_sgs", "mhd_sgs",
  // dynamo wavenumber scales
  "mhd_dynamo_ks",
  // turbulence
  "turb_force",
  //radiation
  "rad_coord",     "rad_fluid",      "rad_coord_fluid",
  "rad_hydro_u_d", "rad_hydro_u_m1", "rad_hydro_u_m2", "rad_hydro_u_m3", "rad_hydro_u_e",
  "rad_hydro_u",   "rad_hydro_w_d",  "rad_hydro_w_vx", "rad_hydro_w_vy", "rad_hydro_w_vz",
  "rad_hydro_w_e", "rad_hydro_w",    "rad_hydro_u_s",  "rad_hydro_w_s",
  "rad_mhd_u_d",   "rad_mhd_u_m1",   "rad_mhd_u_m2",   "rad_mhd_u_m3",   "rad_mhd_u_e",
  "rad_mhd_u",     "rad_mhd_w_d",    "rad_mhd_w_vx",   "rad_mhd_w_vy",   "rad_mhd_w_vz",
  "rad_mhd_w_e",   "rad_mhd_w",      "rad_mhd_u_s",    "rad_mhd_w_s",    "rad_mhd_bcc1",
  "rad_mhd_bcc2",  "rad_mhd_bcc3",   "rad_mhd_bcc",    "rad_mhd_u_bcc",  "rad_mhd_w_bcc",

  "adm_gxx", "adm_gxy", "adm_gxz", "adm_gyy", "adm_gyz", "adm_gzz",
  "adm_Kxx", "adm_Kxy", "adm_Kxz", "adm_Kyy", "adm_Kyz", "adm_Kzz",
  "adm_psi4",
  "adm_alpha", "adm_betax", "adm_betay", "adm_betaz",
  "adm",

  "z4c_chi",
  "z4c_gxx", "z4c_gxy", "z4c_gxz", "z4c_gyy", "z4c_gyz", "z4c_gzz",
  "z4c_Khat",
  "z4c_Axx", "z4c_Axy", "z4c_Axz", "z4c_Ayy", "z4c_Ayz", "z4c_Azz",
  "z4c_Gamx", "z4c_Gamy", "z4c_Gamz",
  "z4c_Theta",
  "z4c_alpha",
  "z4c_betax", "z4c_betay", "z4c_betaz",
  "z4c_Bx", "z4c_By", "z4c_Bz",
  "z4c",

  "weyl_rpsi4", "weyl_ipsi4",
  "weyl",

  "con_C",
  "con_H",
  "con_M",
  "con_Z",
  "con_Mx", "con_My", "con_Mz",
  "con",

  "mat_rho",
  "mat_Sx", "mat_Sy", "mat_Sz",
  "mat_Sxx", "mat_Sxy", "mat_Sxz", "mat_Syy", "mat_Syz", "mat_Szz",
  "mat",

  "prtcl_all", "prtcl_d"
};


// forward declarations
class Mesh;
class ParameterInput;

//----------------------------------------------------------------------------------------
//! \struct OutputParameters
//  \brief container for parameters read from <output> block in the input file by the
//  Outputs constructor.

struct OutputParameters {
  int block_number;
  std::string block_name;
  Real last_time, dt;
  int dcycle;                 // enables outputs every 'dcycle'
  int file_number;
  std::string file_basename;
  std::string file_type;
  std::string file_id;
  std::string variable;
  bool include_gzs;
  int gid;
  bool slice1, slice2, slice3;
  Real slice_x1, slice_x2, slice_x3;
  bool user_hist_only;
  std::string data_format;
  bool contains_derived=false;
  // DBF parameters for coarsened binary:
  // cannot be less than 2 and must be a power of 2 and
  // cannot be greater than shortest meshblock dimension
  int coarsen_factor;
  bool compute_moments; // if true then will compute
  // <q>, <q^2>, <q^3>, <q^4> for each variable q
  // DBF parameters for PDF:
  // number of derived variables, index of current derived variable
  int n_derived=0, i_derived=0;
  std::string variable_2; // DBF: for 2d PDFs
  Real bin_min, bin_max;
  Real bin2_min, bin2_max;
  int nbin=0, nbin2=0;
  bool logscale=true, logscale2=true;
  bool mass_weighted=false;
};

//----------------------------------------------------------------------------------------
//! \struct OutputVariableInfo
//  \brief  container for various properties of each output variable

struct OutputVariableInfo {
  std::string label;             // "name" of variable
  int data_index;                // index of variable in device array
  DvceArray5D<Real> *data_ptr;   // ptr to device array containing variable
  // constructor(s)
  OutputVariableInfo(std::string lab, int indx, DvceArray5D<Real> *ptr) :
    label(lab), data_index(indx), data_ptr(ptr) {}
};

//----------------------------------------------------------------------------------------
//! \struct OutputMeshBlockInfo
//  \brief  container for various properties of each output MeshBlock

struct OutputMeshBlockInfo {
  int mb_gid;                        // gid of output MB
  int ois, oie, ojs, oje, oks, oke;  // start/end indices of data to be output on MB
  Real x1min, x1max;  // physical X1 size of output MB
  Real x2min, x2max;  // physical X2 size of output MB
  Real x3min, x3max;  // physical X3 size of output MB
  // constructor
  OutputMeshBlockInfo(int id, int is, int ie, int js, int je, int ks, int ke,
    Real x1min, Real x1max, Real x2min, Real x2max, Real x3min, Real x3max) :
    mb_gid(id), ois(is), oie(ie), ojs(js), oje(je), oks(ks), oke(ke),
    x1min(x1min), x1max(x1max), x2min(x2min), x2max(x2max), x3min(x3min), x3max(x3max) {}
};

//----------------------------------------------------------------------------------------
//! \struct HistoryData
//  \brief  container for history data for different physics modules

struct HistoryData {
  int nhist;
  PhysicsModule physics;
  std::string label[NHISTORY_VARIABLES];
  Real hdata[NHISTORY_VARIABLES];
  bool header_written;
  // constructor
  explicit HistoryData(PhysicsModule name) : physics(name), header_written(false) {}
};

//----------------------------------------------------------------------------------------
//! \struct TrackedParticleData
//! \brief data (tag, pos, vel) output for tracked particles

struct TrackedParticleData {
  int tag;
  Real x,y,z;
  Real vx,vy,vz;
};

//----------------------------------------------------------------------------------------
// \brief abstract base class for different output types (modes/formats); node in
//        std::list of BaseTypeOutput created & stored in the Outputs class

class BaseTypeOutput {
 public:
  BaseTypeOutput(ParameterInput *pin, Mesh *pm, OutputParameters oparams);
  virtual ~BaseTypeOutput() = default;
  // copy constructor and assignment operator
  BaseTypeOutput(const BaseTypeOutput& copy_other) = default;
  BaseTypeOutput& operator=(const BaseTypeOutput& copy_other) = default;
  // move constructor and assignment operator
  BaseTypeOutput(BaseTypeOutput&&) = default;
  BaseTypeOutput& operator=(BaseTypeOutput&&) = default;

  // data
  OutputParameters out_params;   // params read from <output> block for this type
  DvceArray5D<Real> derived_var; // array to store output variables computed from u0/b0

  // function which computes derived output variables like vorticity and current density
  void ComputeDerivedVariable(std::string name, Mesh *pm);

  // virtual functions may be over-ridden in derived classes
  virtual void LoadOutputData(Mesh *pm);
  virtual void WriteOutputFile(Mesh *pm, ParameterInput *pin) = 0;

  // Functions to detect big endian machine, and to byte-swap 32-bit words.  The vtk
  // legacy format requires data to be stored as big-endian.
  int IsBigEndian() {
    std::int32_t n = 1;
    char *ep = reinterpret_cast<char *>(&n);
    return (*ep == 0); // Returns 1 (true) on a big endian machine
  }
  inline void Swap4Bytes(void *vdat) {
    char tmp, *dat = static_cast<char *>(vdat);
    tmp = dat[0];  dat[0] = dat[3];  dat[3] = tmp;
    tmp = dat[1];  dat[1] = dat[2];  dat[2] = tmp;
  }

 protected:
  // CC output data on host with dims (n,m,k,j,i) except
  // for restarts, where dims are (m,n,k,j,i)
  HostArray5D<Real> outarray;
  HostArray5D<Real> outarray_hyd, outarray_mhd, outarray_rad,
                    outarray_force, outarray_z4c, outarray_adm;
  HostFaceFld4D<Real> outfield;  // FC output field on host
  std::vector<int> noutmbs;   // with MPI, number of output MBs across all ranks
  int noutmbs_min;            // with MPI, minimum number of output MBs across all ranks
  int noutmbs_max;            // with MPI, maximum number of output MBs across all ranks

  // Following vector will be of length (# output MeshBlocks)
  // With slicing, this may not be same as # of MeshBlocks in calculation
  std::vector<OutputMeshBlockInfo> outmbs;

  // Following vector will be of length (# output variables)
  std::vector<OutputVariableInfo> outvars;
};


//----------------------------------------------------------------------------------------
//! \class FormattedTableOutput
//  \brief derived BaseTypeOutput class for formatted table (tabular) data

class FormattedTableOutput : public BaseTypeOutput {
 public:
  FormattedTableOutput(ParameterInput *pin, Mesh *pm, OutputParameters oparams);
  void WriteOutputFile(Mesh *pm, ParameterInput *pin) override;
};

//----------------------------------------------------------------------------------------
//! \class HistoryOutput
//  \brief derived BaseTypeOutput class for history data

class HistoryOutput : public BaseTypeOutput {
 public:
  HistoryOutput(ParameterInput *pin, Mesh *pm, OutputParameters oparams);

  // vector of length [# of physics modules] containing hdata arrays
  std::vector<HistoryData> hist_data;

  void LoadOutputData(Mesh *pm) override;
  void LoadHydroHistoryData(HistoryData *pdata, Mesh *pm);
  void LoadMHDHistoryData(HistoryData *pdata, Mesh *pm);
  void LoadZ4cHistoryData(HistoryData *pdata, Mesh *pm);
  void WriteOutputFile(Mesh *pm, ParameterInput *pin) override;
};

//----------------------------------------------------------------------------------------
//! \class CoarsenedBinaryOutput
//  \brief derived BaseTypeOutput class for coarsened binary grid data

class CoarsenedBinaryOutput : public BaseTypeOutput {
 public:
  CoarsenedBinaryOutput(ParameterInput *pin, Mesh *pm, OutputParameters oparams);

  // void CoarsenVariable(const DvceArray3D<Real>& full_data,
  //                            DvceArray3D<Real>& coarsen_data,
  //                            const int coarsen_factor);
  void LoadOutputData(Mesh *pm) override;
  void WriteOutputFile(Mesh *pm, ParameterInput *pin) override;
};

//----------------------------------------------------------------------------------------
//! \struct PDFData
//  \brief  container for PDF data

struct PDFData {
  int pdf_dimension;
  int nbin, nbin2;
  Kokkos::View<Real*> bins;
  Kokkos::View<Real*> bins2;
  bool bins_written;
  // if logscale is true then this step is the log10 of the step size
  Real step_size, step_size2;
  bool mass_weighted;
  bool logscale, logscale2;

  DvceArray2D<Real> result_; // resulting histogram
  Kokkos::Experimental::ScatterView<Real **, LayoutWrapper> scatter_result;

  PDFData(int dim, int nbinVal, int nbin2Val)
    : pdf_dimension(dim), nbin(nbinVal), nbin2(nbin2Val),
      bins("bins", nbin + 1), bins2("bins2", nbin2 + 1),
      bins_written(false), mass_weighted(false), logscale(false), logscale2(false) {
  }
};

//----------------------------------------------------------------------------------------
//! \class PDFOutput
//  \brief derived BaseTypeOutput class for pdf data

class PDFOutput : public BaseTypeOutput {
 public:
  PDFOutput(ParameterInput *pin, Mesh *pm, OutputParameters oparams);

  PDFData pdf_data;

  void LoadOutputData(Mesh *pm) override;
  void WriteOutputFile(Mesh *pm, ParameterInput *pin) override;
};

//----------------------------------------------------------------------------------------
//! \class MeshVTKOutput
//  \brief derived BaseTypeOutput class for mesh data in VTK (legacy) format

class MeshVTKOutput : public BaseTypeOutput {
 public:
  MeshVTKOutput(ParameterInput *pin, Mesh *pm, OutputParameters oparams);
  void WriteOutputFile(Mesh *pm, ParameterInput *pin) override;
};

//----------------------------------------------------------------------------------------
//! \class ParticleVTKOutput
//  \brief derived BaseTypeOutput class for particle data in VTK (legacy) format

class ParticleVTKOutput : public BaseTypeOutput {
 public:
  ParticleVTKOutput(ParameterInput *pin, Mesh *pm, OutputParameters oparams);
  void LoadOutputData(Mesh *pm) override;
  void WriteOutputFile(Mesh *pm, ParameterInput *pin) override;
 protected:
  int npout_thisrank;
  int npout_total;
  HostArray2D<Real> outpart_rdata;
  HostArray2D<int>  outpart_idata;
};

//----------------------------------------------------------------------------------------
//! \class MeshBinaryOutput
//  \brief derived BaseTypeOutput class for binary mesh data (nbf format in pegasus++)
class MeshBinaryOutput : public BaseTypeOutput {
 public:
  MeshBinaryOutput(ParameterInput *pin, Mesh *pm, OutputParameters oparams);
  void WriteOutputFile(Mesh *pm, ParameterInput *pin) override;
};

//----------------------------------------------------------------------------------------
//! \class RestartOutput
//  \brief derived BaseTypeOutput class for restarts

class RestartOutput : public BaseTypeOutput {
 public:
  RestartOutput(ParameterInput *pin, Mesh *pm, OutputParameters oparams);
  void LoadOutputData(Mesh *pm) override;
  void WriteOutputFile(Mesh *pm, ParameterInput *pin) override;
};

//----------------------------------------------------------------------------------------
//! \class EventLogOutput
//  \brief derived BaseTypeOutput class for event counter data

class EventLogOutput : public BaseTypeOutput {
 public:
  EventLogOutput(ParameterInput *pin, Mesh *pm, OutputParameters oparams);

  // various flags to denote output status
  bool header_written=false;
  bool no_output=true;

  void LoadOutputData(Mesh *pm) override;
  void WriteOutputFile(Mesh *pm, ParameterInput *pin) override;
};

//----------------------------------------------------------------------------------------
//! \class TrackedParticleOutput
//  \brief derived BaseTypeOutput class for tracked particle data in binary format

class TrackedParticleOutput : public BaseTypeOutput {
 public:
  TrackedParticleOutput(ParameterInput *pin, Mesh *pm, OutputParameters oparams);
  void LoadOutputData(Mesh *pm) override;
  void WriteOutputFile(Mesh *pm, ParameterInput *pin) override;
 protected:
  int ntrack;           // total number of tracked particles across all ranks
  int ntrack_thisrank;  // number of tracked particles this rank (guess)
  int npout;            // number of tracked particles to be written this rank
  bool header_written;
  std::vector<int> npout_eachrank;
  HostArray1D<TrackedParticleData> outpart;
};

//----------------------------------------------------------------------------------------
//! \class Outputs
//  \brief root class for all Athena++ outputs. Provides a std::vector of BaseTypeOutputs,
//   with each element representing one mode/format of output to be made.

class Outputs {
 public:
  Outputs(ParameterInput *pin, Mesh *pm);
  ~Outputs();

  // use vector of pointers to BaseTypeOutputs since it is an abstract base class
  std::vector<BaseTypeOutput*> pout_list;
};

#endif // OUTPUTS_OUTPUTS_HPP_<|MERGE_RESOLUTION|>--- conflicted
+++ resolved
@@ -21,11 +21,7 @@
     #error NHISTORY > NREDUCTION in outputs.hpp
 #endif
 
-<<<<<<< HEAD
-#define NOUTPUT_CHOICES 147
-=======
-#define NOUTPUT_CHOICES 152
->>>>>>> 3d4392d0
+#define NOUTPUT_CHOICES 155
 // choices for output variables used in <ouput> blocks in input file
 // TO ADD MORE CHOICES:
 //   - add more strings to array below, change NOUTPUT_CHOICES above appropriately
